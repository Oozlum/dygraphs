/**
 * @license
 * Copyright 2011 Dan Vanderkam (danvdk@gmail.com)
 * MIT-licensed (http://opensource.org/licenses/MIT)
 */

/**
 * @fileoverview Description of this file.
 * @author danvk@google.com (Dan Vanderkam)
 *
 * A ticker is a function with the following interface:
 *
 * function(a, b, pixels, options_view, dygraph, forced_values);
 * -> [ { v: tick1_v, label: tick1_label[, label_v: label_v1] },
 *      { v: tick2_v, label: tick2_label[, label_v: label_v2] },
 *      ...
 *    ]
 *
 * The returned value is called a "tick list".
 *
 * Arguments
 * ---------
 *
 * [a, b] is the range of the axis for which ticks are being generated. For a
 * numeric axis, these will simply be numbers. For a date axis, these will be
 * millis since epoch (convertable to Date objects using "new Date(a)" and "new
 * Date(b)").
 *
 * opts provides access to chart- and axis-specific options. It can be used to
 * access number/date formatting code/options, check for a log scale, etc.
 *
 * pixels is the length of the axis in pixels. opts('pixelsPerLabel') is the
 * minimum amount of space to be allotted to each label. For instance, if
 * pixels=400 and opts('pixelsPerLabel')=40 then the ticker should return
 * between zero and ten (400/40) ticks.
 *
 * dygraph is the Dygraph object for which an axis is being constructed.
 *
 * forced_values is used for secondary y-axes. The tick positions are typically
 * set by the primary y-axis, so the secondary y-axis has no choice in where to
 * put these. It simply has to generate labels for these data values.
 *
 * Tick lists
 * ----------
 * Typically a tick will have both a grid/tick line and a label at one end of
 * that line (at the bottom for an x-axis, at left or right for the y-axis).
 *
 * A tick may be missing one of these two components:
 * - If "label_v" is specified instead of "v", then there will be no tick or
 *   gridline, just a label.
 * - Similarly, if "label" is not specified, then there will be a gridline
 *   without a label.
 *
 * This flexibility is useful in a few situations:
 * - For log scales, some of the tick lines may be too close to all have labels.
 * - For date scales where years are being displayed, it is desirable to display
 *   tick marks at the beginnings of years but labels (e.g. "2006") in the
 *   middle of the years.
 */

/*jshint globalstrict: true */
/*global Dygraph:false */
"use strict";

Dygraph.numericLinearTicks = function(a, b, pixels, opts, dygraph, vals) {
  var nonLogscaleOpts = function(opt) {
    if (opt === 'logscale') return false;
    return opts(opt);
  };
  return Dygraph.numericTicks(a, b, pixels, nonLogscaleOpts, dygraph, vals);
};

Dygraph.numericTicks = function(a, b, pixels, opts, dygraph, vals) {
  var pixels_per_tick = opts('pixelsPerLabel');
  var ticks = [];
  var i, j, tickV, nTicks;
  if (vals) {
    for (i = 0; i < vals.length; i++) {
      ticks.push({v: vals[i]});
    }
  } else {
    // TODO(danvk): factor this log-scale block out into a separate function.
    if (opts("logscale")) {
      nTicks  = Math.floor(pixels / pixels_per_tick);
      var minIdx = Dygraph.binarySearch(a, Dygraph.PREFERRED_LOG_TICK_VALUES, 1);
      var maxIdx = Dygraph.binarySearch(b, Dygraph.PREFERRED_LOG_TICK_VALUES, -1);
      if (minIdx == -1) {
        minIdx = 0;
      }
      if (maxIdx == -1) {
        maxIdx = Dygraph.PREFERRED_LOG_TICK_VALUES.length - 1;
      }
      // Count the number of tick values would appear, if we can get at least
      // nTicks / 4 accept them.
      var lastDisplayed = null;
      if (maxIdx - minIdx >= nTicks / 4) {
        for (var idx = maxIdx; idx >= minIdx; idx--) {
          var tickValue = Dygraph.PREFERRED_LOG_TICK_VALUES[idx];
          var pixel_coord = Math.log(tickValue / a) / Math.log(b / a) * pixels;
          var tick = { v: tickValue };
          if (lastDisplayed === null) {
            lastDisplayed = {
              tickValue : tickValue,
              pixel_coord : pixel_coord
            };
          } else {
            if (Math.abs(pixel_coord - lastDisplayed.pixel_coord) >= pixels_per_tick) {
              lastDisplayed = {
                tickValue : tickValue,
                pixel_coord : pixel_coord
              };
            } else {
              tick.label = "";
            }
          }
          ticks.push(tick);
        }
        // Since we went in backwards order.
        ticks.reverse();
      }
    }

    // ticks.length won't be 0 if the log scale function finds values to insert.
    if (ticks.length === 0) {
      // Basic idea:
      // Try labels every 1, 2, 5, 10, 20, 50, 100, etc.
      // Calculate the resulting tick spacing (i.e. this.height_ / nTicks).
      // The first spacing greater than pixelsPerYLabel is what we use.
      // TODO(danvk): version that works on a log scale.
      var kmg2 = opts("labelsKMG2");
      var mults;
      if (kmg2) {
        mults = [1, 2, 4, 8];
      } else {
        mults = [1, 2, 5];
      }
      var scale, low_val, high_val;
      for (i = -10; i < 50; i++) {
        var base_scale;
        if (kmg2) {
          base_scale = Math.pow(16, i);
        } else {
          base_scale = Math.pow(10, i);
        }
        var spacing = 0;
        for (j = 0; j < mults.length; j++) {
          scale = base_scale * mults[j];
          low_val = Math.floor(a / scale) * scale;
          high_val = Math.ceil(b / scale) * scale;
          nTicks = Math.abs(high_val - low_val) / scale;
          spacing = pixels / nTicks;
          // wish I could break out of both loops at once...
          if (spacing > pixels_per_tick) break;
        }
        if (spacing > pixels_per_tick) break;
      }

      // Construct the set of ticks.
      // Allow reverse y-axis if it's explicitly requested.
      if (low_val > high_val) scale *= -1;
      for (i = 0; i < nTicks; i++) {
        tickV = low_val + i * scale;
        ticks.push( {v: tickV} );
      }
    }
  }

  // Add formatted labels to the ticks.
  var k;
  var k_labels = [];
  if (opts("labelsKMB")) {
    k = 1000;
    k_labels = [ "K", "M", "B", "T", "Q" ];
  }
  if (opts("labelsKMG2")) {
    if (k) Dygraph.warn("Setting both labelsKMB and labelsKMG2. Pick one!");
    k = 1024;
    k_labels = [ "k", "M", "G", "T", "P", "E" ];
  }

  var formatter = opts('axisLabelFormatter');

  // Add labels to the ticks.
  for (i = 0; i < ticks.length; i++) {
    if (ticks[i].label !== undefined) continue;  // Use current label.
    tickV = ticks[i].v;
    var absTickV = Math.abs(tickV);
    // TODO(danvk): set granularity to something appropriate here.
    var label = formatter(tickV, 0, opts, dygraph);
    if (k_labels.length > 0) {
      // TODO(danvk): should this be integrated into the axisLabelFormatter?
      // Round up to an appropriate unit.
      var n = Math.pow(k, k_labels.length);
      for (j = k_labels.length - 1; j >= 0; j--, n /= k) {
        if (absTickV >= n) {
          label = Dygraph.round_(tickV / n, opts('digitsAfterDecimal')) +
              k_labels[j];
          break;
        }
      }
    }
    ticks[i].label = label;
  }

  return ticks;
};


Dygraph.dateTicker = function(a, b, pixels, opts, dygraph, vals) {
<<<<<<< HEAD
  var chosen = Dygraph.pickTickGranularity(a, b, pixels, opts);
=======
  var chosen = Dygraph.pickDateTickGranularity(a, b, pixels, opts);
>>>>>>> a0d7a78e

  if (chosen >= 0) {
    return Dygraph.getDateAxis(a, b, chosen, opts, dygraph);
  } else {
    // this can happen if self.width_ is zero.
    return [];
  }
};

// Time granularity enumeration
Dygraph.SECONDLY = 0;
Dygraph.TWO_SECONDLY = 1;
Dygraph.FIVE_SECONDLY = 2;
Dygraph.TEN_SECONDLY = 3;
Dygraph.THIRTY_SECONDLY  = 4;
Dygraph.MINUTELY = 5;
Dygraph.TWO_MINUTELY = 6;
Dygraph.FIVE_MINUTELY = 7;
Dygraph.TEN_MINUTELY = 8;
Dygraph.THIRTY_MINUTELY = 9;
Dygraph.HOURLY = 10;
Dygraph.TWO_HOURLY = 11;
Dygraph.SIX_HOURLY = 12;
Dygraph.DAILY = 13;
Dygraph.WEEKLY = 14;
Dygraph.MONTHLY = 15;
Dygraph.QUARTERLY = 16;
Dygraph.BIANNUAL = 17;
Dygraph.ANNUAL = 18;
Dygraph.DECADAL = 19;
Dygraph.CENTENNIAL = 20;
Dygraph.NUM_GRANULARITIES = 21;

Dygraph.SHORT_SPACINGS = [];
Dygraph.SHORT_SPACINGS[Dygraph.SECONDLY]        = 1000 * 1;
Dygraph.SHORT_SPACINGS[Dygraph.TWO_SECONDLY]    = 1000 * 2;
Dygraph.SHORT_SPACINGS[Dygraph.FIVE_SECONDLY]   = 1000 * 5;
Dygraph.SHORT_SPACINGS[Dygraph.TEN_SECONDLY]    = 1000 * 10;
Dygraph.SHORT_SPACINGS[Dygraph.THIRTY_SECONDLY] = 1000 * 30;
Dygraph.SHORT_SPACINGS[Dygraph.MINUTELY]        = 1000 * 60;
Dygraph.SHORT_SPACINGS[Dygraph.TWO_MINUTELY]    = 1000 * 60 * 2;
Dygraph.SHORT_SPACINGS[Dygraph.FIVE_MINUTELY]   = 1000 * 60 * 5;
Dygraph.SHORT_SPACINGS[Dygraph.TEN_MINUTELY]    = 1000 * 60 * 10;
Dygraph.SHORT_SPACINGS[Dygraph.THIRTY_MINUTELY] = 1000 * 60 * 30;
Dygraph.SHORT_SPACINGS[Dygraph.HOURLY]          = 1000 * 3600;
Dygraph.SHORT_SPACINGS[Dygraph.TWO_HOURLY]      = 1000 * 3600 * 2;
Dygraph.SHORT_SPACINGS[Dygraph.SIX_HOURLY]      = 1000 * 3600 * 6;
Dygraph.SHORT_SPACINGS[Dygraph.DAILY]           = 1000 * 86400;
Dygraph.SHORT_SPACINGS[Dygraph.WEEKLY]          = 1000 * 604800;

/**
 * @private
 * This is a list of human-friendly values at which to show tick marks on a log
 * scale. It is k * 10^n, where k=1..9 and n=-39..+39, so:
 * ..., 1, 2, 3, 4, 5, ..., 9, 10, 20, 30, ..., 90, 100, 200, 300, ...
 * NOTE: this assumes that Dygraph.LOG_SCALE = 10.
 */
Dygraph.PREFERRED_LOG_TICK_VALUES = function() {
  var vals = [];
  for (var power = -39; power <= 39; power++) {
    var range = Math.pow(10, power);
    for (var mult = 1; mult <= 9; mult++) {
      var val = range * mult;
      vals.push(val);
    }
  }
  return vals;
}();

<<<<<<< HEAD
Dygraph.pickTickGranularity = function(a, b, pixels, opts) {
=======
/**
 * Determine the correct granularity of ticks on a date axis.
 *
 * @param {Number} a Left edge of the chart (ms)
 * @param {Number} b Right edge of the chart (ms)
 * @param {Number} pixels Size of the chart in the relevant dimension (width).
 * @param {Function} opts Function mapping from option name -> value.
 * @return {Number} The appropriate axis granularity for this chart. See the
 * enumeration of possible values in dygraph-tickers.js.
 */
Dygraph.pickDateTickGranularity = function(a, b, pixels, opts) {
>>>>>>> a0d7a78e
  var pixels_per_tick = opts('pixelsPerLabel');
  for (var i = 0; i < Dygraph.NUM_GRANULARITIES; i++) {
    var num_ticks = Dygraph.numDateTicks(a, b, i);
    if (pixels / num_ticks >= pixels_per_tick) {
      return i;
    }
  }
  return -1;
};

Dygraph.numDateTicks = function(start_time, end_time, granularity) {
  if (granularity < Dygraph.MONTHLY) {
    // Generate one tick mark for every fixed interval of time.
    var spacing = Dygraph.SHORT_SPACINGS[granularity];
    return Math.floor(0.5 + 1.0 * (end_time - start_time) / spacing);
  } else {
    var year_mod = 1;  // e.g. to only print one point every 10 years.
    var num_months = 12;
    if (granularity == Dygraph.QUARTERLY) num_months = 3;
    if (granularity == Dygraph.BIANNUAL) num_months = 2;
    if (granularity == Dygraph.ANNUAL) num_months = 1;
    if (granularity == Dygraph.DECADAL) { num_months = 1; year_mod = 10; }
    if (granularity == Dygraph.CENTENNIAL) { num_months = 1; year_mod = 100; }

    var msInYear = 365.2524 * 24 * 3600 * 1000;
    var num_years = 1.0 * (end_time - start_time) / msInYear;
    return Math.floor(0.5 + 1.0 * num_years * num_months / year_mod);
  }
};

Dygraph.getDateAxis = function(start_time, end_time, granularity, opts, dg) {
  var formatter = opts("axisLabelFormatter");
  var ticks = [];
  var t;

  if (granularity < Dygraph.MONTHLY) {
    // Generate one tick mark for every fixed interval of time.
    var spacing = Dygraph.SHORT_SPACINGS[granularity];

    // Find a time less than start_time which occurs on a "nice" time boundary
    // for this granularity.
    var g = spacing / 1000;
    var d = new Date(start_time);
    var x;
    if (g <= 60) {  // seconds
      x = d.getSeconds(); d.setSeconds(x - x % g);
    } else {
      d.setSeconds(0);
      g /= 60;
      if (g <= 60) {  // minutes
        x = d.getMinutes(); d.setMinutes(x - x % g);
      } else {
        d.setMinutes(0);
        g /= 60;

        if (g <= 24) {  // days
          x = d.getHours(); d.setHours(x - x % g);
        } else {
          d.setHours(0);
          g /= 24;

          if (g == 7) {  // one week
            d.setDate(d.getDate() - d.getDay());
          }
        }
      }
    }
    start_time = d.getTime();

    for (t = start_time; t <= end_time; t += spacing) {
      ticks.push({ v:t,
                   label: formatter(new Date(t), granularity, opts, dg)
                 });
    }
  } else {
    // Display a tick mark on the first of a set of months of each year.
    // Years get a tick mark iff y % year_mod == 0. This is useful for
    // displaying a tick mark once every 10 years, say, on long time scales.
    var months;
    var year_mod = 1;  // e.g. to only print one point every 10 years.

    if (granularity == Dygraph.MONTHLY) {
      months = [ 0, 1, 2, 3, 4, 5, 6, 7, 8, 9, 10, 11 ];
    } else if (granularity == Dygraph.QUARTERLY) {
      months = [ 0, 3, 6, 9 ];
    } else if (granularity == Dygraph.BIANNUAL) {
      months = [ 0, 6 ];
    } else if (granularity == Dygraph.ANNUAL) {
      months = [ 0 ];
    } else if (granularity == Dygraph.DECADAL) {
      months = [ 0 ];
      year_mod = 10;
    } else if (granularity == Dygraph.CENTENNIAL) {
      months = [ 0 ];
      year_mod = 100;
    } else {
      Dygraph.warn("Span of dates is too long");
    }

    var start_year = new Date(start_time).getFullYear();
    var end_year   = new Date(end_time).getFullYear();
    var zeropad = Dygraph.zeropad;
    for (var i = start_year; i <= end_year; i++) {
      if (i % year_mod !== 0) continue;
      for (var j = 0; j < months.length; j++) {
        var date_str = i + "/" + zeropad(1 + months[j]) + "/01";
        t = Dygraph.dateStrToMillis(date_str);
        if (t < start_time || t > end_time) continue;
        ticks.push({ v:t,
                     label: formatter(new Date(t), granularity, opts, dg)
                   });
      }
    }
  }

  return ticks;
};

// These are set here so that this file can be included after dygraph.js.
Dygraph.DEFAULT_ATTRS.axes.x.ticker = Dygraph.dateTicker;
Dygraph.DEFAULT_ATTRS.axes.y.ticker = Dygraph.numericTicks;
Dygraph.DEFAULT_ATTRS.axes.y2.ticker = Dygraph.numericTicks;<|MERGE_RESOLUTION|>--- conflicted
+++ resolved
@@ -207,11 +207,7 @@
 
 
 Dygraph.dateTicker = function(a, b, pixels, opts, dygraph, vals) {
-<<<<<<< HEAD
-  var chosen = Dygraph.pickTickGranularity(a, b, pixels, opts);
-=======
   var chosen = Dygraph.pickDateTickGranularity(a, b, pixels, opts);
->>>>>>> a0d7a78e
 
   if (chosen >= 0) {
     return Dygraph.getDateAxis(a, b, chosen, opts, dygraph);
@@ -281,9 +277,6 @@
   return vals;
 }();
 
-<<<<<<< HEAD
-Dygraph.pickTickGranularity = function(a, b, pixels, opts) {
-=======
 /**
  * Determine the correct granularity of ticks on a date axis.
  *
@@ -295,7 +288,6 @@
  * enumeration of possible values in dygraph-tickers.js.
  */
 Dygraph.pickDateTickGranularity = function(a, b, pixels, opts) {
->>>>>>> a0d7a78e
   var pixels_per_tick = opts('pixelsPerLabel');
   for (var i = 0; i < Dygraph.NUM_GRANULARITIES; i++) {
     var num_ticks = Dygraph.numDateTicks(a, b, i);
