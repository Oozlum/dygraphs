// Copyright 2006 Dan Vanderkam (danvdk@gmail.com)
// All Rights Reserved.

/**
 * @fileoverview Creates an interactive, zoomable graph based on a CSV file or
 * string. Dygraph can handle multiple series with or without error bars. The
 * date/value ranges will be automatically set. Dygraph uses the
 * &lt;canvas&gt; tag, so it only works in FF1.5+.
 * @author danvdk@gmail.com (Dan Vanderkam)

  Usage:
   <div id="graphdiv" style="width:800px; height:500px;"></div>
   <script type="text/javascript">
     new Dygraph(document.getElementById("graphdiv"),
                 "datafile.csv",  // CSV file with headers
                 { }); // options
   </script>

 The CSV file is of the form

   Date,SeriesA,SeriesB,SeriesC
   YYYYMMDD,A1,B1,C1
   YYYYMMDD,A2,B2,C2

 If the 'errorBars' option is set in the constructor, the input should be of
 the form
   Date,SeriesA,SeriesB,...
   YYYYMMDD,A1,sigmaA1,B1,sigmaB1,...
   YYYYMMDD,A2,sigmaA2,B2,sigmaB2,...

 If the 'fractions' option is set, the input should be of the form:

   Date,SeriesA,SeriesB,...
   YYYYMMDD,A1/B1,A2/B2,...
   YYYYMMDD,A1/B1,A2/B2,...

 And error bars will be calculated automatically using a binomial distribution.

 For further documentation and examples, see http://dygraphs.com/

 */

/**
 * An interactive, zoomable graph
 * @param {String | Function} file A file containing CSV data or a function that
 * returns this data. The expected format for each line is
 * YYYYMMDD,val1,val2,... or, if attrs.errorBars is set,
 * YYYYMMDD,val1,stddev1,val2,stddev2,...
 * @param {Object} attrs Various other attributes, e.g. errorBars determines
 * whether the input data contains error ranges.
 */
Dygraph = function(div, data, opts) {
  if (arguments.length > 0) {
    if (arguments.length == 4) {
      // Old versions of dygraphs took in the series labels as a constructor
      // parameter. This doesn't make sense anymore, but it's easy to continue
      // to support this usage.
      this.warn("Using deprecated four-argument dygraph constructor");
      this.__old_init__(div, data, arguments[2], arguments[3]);
    } else {
      this.__init__(div, data, opts);
    }
  }
};

Dygraph.NAME = "Dygraph";
Dygraph.VERSION = "1.2";
Dygraph.__repr__ = function() {
  return "[" + this.NAME + " " + this.VERSION + "]";
};
Dygraph.toString = function() {
  return this.__repr__();
};

// Various default values
Dygraph.DEFAULT_ROLL_PERIOD = 1;
Dygraph.DEFAULT_WIDTH = 480;
Dygraph.DEFAULT_HEIGHT = 320;
Dygraph.AXIS_LINE_WIDTH = 0.3;

Dygraph.LOG_SCALE = 10;
Dygraph.LN_TEN = Math.log(Dygraph.LOG_SCALE);
Dygraph.log10 = function(x) {
  return Math.log(x) / Dygraph.LN_TEN;
}

// Default attribute values.
Dygraph.DEFAULT_ATTRS = {
  highlightCircleSize: 3,
  pixelsPerXLabel: 60,
  pixelsPerYLabel: 30,

  labelsDivWidth: 250,
  labelsDivStyles: {
    // TODO(danvk): move defaults from createStatusMessage_ here.
  },
  labelsSeparateLines: false,
  labelsShowZeroValues: true,
  labelsKMB: false,
  labelsKMG2: false,
  showLabelsOnHighlight: true,

  yValueFormatter: function(x) { return Dygraph.round_(x, 2); },

  strokeWidth: 1.0,

  axisTickSize: 3,
  axisLabelFontSize: 14,
  xAxisLabelWidth: 50,
  yAxisLabelWidth: 50,
  xAxisLabelFormatter: Dygraph.dateAxisFormatter,
  rightGap: 5,

  showRoller: false,
  xValueFormatter: Dygraph.dateString_,
  xValueParser: Dygraph.dateParser,
  xTicker: Dygraph.dateTicker,

  delimiter: ',',

  sigma: 2.0,
  errorBars: false,
  fractions: false,
  wilsonInterval: true,  // only relevant if fractions is true
  customBars: false,
  fillGraph: false,
  fillAlpha: 0.15,
  connectSeparatedPoints: false,

  stackedGraph: false,
  hideOverlayOnMouseOut: true,

  stepPlot: false,
  avoidMinZero: false,

  interactionModel: null  // will be set to Dygraph.defaultInteractionModel.
};

// Various logging levels.
Dygraph.DEBUG = 1;
Dygraph.INFO = 2;
Dygraph.WARNING = 3;
Dygraph.ERROR = 3;

// Directions for panning and zooming. Use bit operations when combined
// values are possible.
Dygraph.HORIZONTAL = 1;
Dygraph.VERTICAL = 2;

// Used for initializing annotation CSS rules only once.
Dygraph.addedAnnotationCSS = false;

Dygraph.prototype.__old_init__ = function(div, file, labels, attrs) {
  // Labels is no longer a constructor parameter, since it's typically set
  // directly from the data source. It also conains a name for the x-axis,
  // which the previous constructor form did not.
  if (labels != null) {
    var new_labels = ["Date"];
    for (var i = 0; i < labels.length; i++) new_labels.push(labels[i]);
    Dygraph.update(attrs, { 'labels': new_labels });
  }
  this.__init__(div, file, attrs);
};

/**
 * Initializes the Dygraph. This creates a new DIV and constructs the PlotKit
 * and context &lt;canvas&gt; inside of it. See the constructor for details.
 * on the parameters.
 * @param {Element} div the Element to render the graph into.
 * @param {String | Function} file Source data
 * @param {Object} attrs Miscellaneous other options
 * @private
 */
Dygraph.prototype.__init__ = function(div, file, attrs) {
  // Hack for IE: if we're using excanvas and the document hasn't finished
  // loading yet (and hence may not have initialized whatever it needs to
  // initialize), then keep calling this routine periodically until it has.
  if (/MSIE/.test(navigator.userAgent) && !window.opera &&
      typeof(G_vmlCanvasManager) != 'undefined' &&
      document.readyState != 'complete') {
    var self = this;
    setTimeout(function() { self.__init__(div, file, attrs) }, 100);
  }

  // Support two-argument constructor
  if (attrs == null) { attrs = {}; }

  // Copy the important bits into the object
  // TODO(danvk): most of these should just stay in the attrs_ dictionary.
  this.maindiv_ = div;
  this.file_ = file;
  this.rollPeriod_ = attrs.rollPeriod || Dygraph.DEFAULT_ROLL_PERIOD;
  this.previousVerticalX_ = -1;
  this.fractions_ = attrs.fractions || false;
  this.dateWindow_ = attrs.dateWindow || null;

  this.wilsonInterval_ = attrs.wilsonInterval || true;
  this.is_initial_draw_ = true;
  this.annotations_ = [];

  // Clear the div. This ensure that, if multiple dygraphs are passed the same
  // div, then only one will be drawn.
  div.innerHTML = "";

  // If the div isn't already sized then inherit from our attrs or
  // give it a default size.
  if (div.style.width == '') {
    div.style.width = (attrs.width || Dygraph.DEFAULT_WIDTH) + "px";
  }
  if (div.style.height == '') {
    div.style.height = (attrs.height || Dygraph.DEFAULT_HEIGHT) + "px";
  }
  this.width_ = parseInt(div.style.width, 10);
  this.height_ = parseInt(div.style.height, 10);
  // The div might have been specified as percent of the current window size,
  // convert that to an appropriate number of pixels.
  if (div.style.width.indexOf("%") == div.style.width.length - 1) {
    this.width_ = div.offsetWidth;
  }
  if (div.style.height.indexOf("%") == div.style.height.length - 1) {
    this.height_ = div.offsetHeight;
  }

  if (this.width_ == 0) {
    this.error("dygraph has zero width. Please specify a width in pixels.");
  }
  if (this.height_ == 0) {
    this.error("dygraph has zero height. Please specify a height in pixels.");
  }

  // TODO(danvk): set fillGraph to be part of attrs_ here, not user_attrs_.
  if (attrs['stackedGraph']) {
    attrs['fillGraph'] = true;
    // TODO(nikhilk): Add any other stackedGraph checks here.
  }

  // Dygraphs has many options, some of which interact with one another.
  // To keep track of everything, we maintain two sets of options:
  //
  //  this.user_attrs_   only options explicitly set by the user.
  //  this.attrs_        defaults, options derived from user_attrs_, data.
  //
  // Options are then accessed this.attr_('attr'), which first looks at
  // user_attrs_ and then computed attrs_. This way Dygraphs can set intelligent
  // defaults without overriding behavior that the user specifically asks for.
  this.user_attrs_ = {};
  Dygraph.update(this.user_attrs_, attrs);

  this.attrs_ = {};
  Dygraph.update(this.attrs_, Dygraph.DEFAULT_ATTRS);

  this.boundaryIds_ = [];

  // Make a note of whether labels will be pulled from the CSV file.
  this.labelsFromCSV_ = (this.attr_("labels") == null);

  // Create the containing DIV and other interactive elements
  this.createInterface_();

  this.start_();
};

Dygraph.prototype.attr_ = function(name, seriesName) {
  if (seriesName &&
      typeof(this.user_attrs_[seriesName]) != 'undefined' &&
      this.user_attrs_[seriesName] != null &&
      typeof(this.user_attrs_[seriesName][name]) != 'undefined') {
    return this.user_attrs_[seriesName][name];
  } else if (typeof(this.user_attrs_[name]) != 'undefined') {
    return this.user_attrs_[name];
  } else if (typeof(this.attrs_[name]) != 'undefined') {
    return this.attrs_[name];
  } else {
    return null;
  }
};

// TODO(danvk): any way I can get the line numbers to be this.warn call?
Dygraph.prototype.log = function(severity, message) {
  if (typeof(console) != 'undefined') {
    switch (severity) {
      case Dygraph.DEBUG:
        console.debug('dygraphs: ' + message);
        break;
      case Dygraph.INFO:
        console.info('dygraphs: ' + message);
        break;
      case Dygraph.WARNING:
        console.warn('dygraphs: ' + message);
        break;
      case Dygraph.ERROR:
        console.error('dygraphs: ' + message);
        break;
    }
  }
}
Dygraph.prototype.info = function(message) {
  this.log(Dygraph.INFO, message);
}
Dygraph.prototype.warn = function(message) {
  this.log(Dygraph.WARNING, message);
}
Dygraph.prototype.error = function(message) {
  this.log(Dygraph.ERROR, message);
}

/**
 * Returns the current rolling period, as set by the user or an option.
 * @return {Number} The number of days in the rolling window
 */
Dygraph.prototype.rollPeriod = function() {
  return this.rollPeriod_;
};

/**
 * Returns the currently-visible x-range. This can be affected by zooming,
 * panning or a call to updateOptions.
 * Returns a two-element array: [left, right].
 * If the Dygraph has dates on the x-axis, these will be millis since epoch.
 */
Dygraph.prototype.xAxisRange = function() {
  if (this.dateWindow_) return this.dateWindow_;

  // The entire chart is visible.
  var left = this.rawData_[0][0];
  var right = this.rawData_[this.rawData_.length - 1][0];
  return [left, right];
};

/**
 * Returns the currently-visible y-range for an axis. This can be affected by
 * zooming, panning or a call to updateOptions. Axis indices are zero-based. If
 * called with no arguments, returns the range of the first axis.
 * Returns a two-element array: [bottom, top].
 */
Dygraph.prototype.yAxisRange = function(idx) {
  if (typeof(idx) == "undefined") idx = 0;
  if (idx < 0 || idx >= this.axes_.length) return null;
  return [ this.axes_[idx].computedValueRange[0],
           this.axes_[idx].computedValueRange[1] ];
};

/**
 * Returns the currently-visible y-ranges for each axis. This can be affected by
 * zooming, panning, calls to updateOptions, etc.
 * Returns an array of [bottom, top] pairs, one for each y-axis.
 */
Dygraph.prototype.yAxisRanges = function() {
  var ret = [];
  for (var i = 0; i < this.axes_.length; i++) {
    ret.push(this.yAxisRange(i));
  }
  return ret;
};

// TODO(danvk): use these functions throughout dygraphs.
/**
 * Convert from data coordinates to canvas/div X/Y coordinates.
 * If specified, do this conversion for the coordinate system of a particular
 * axis. Uses the first axis by default.
 * Returns a two-element array: [X, Y]
 *
 * Note: use toDomXCoord instead of toDomCoords(x, null) and use toDomYCoord
 * instead of toDomCoords(null, y, axis).
 */
Dygraph.prototype.toDomCoords = function(x, y, axis) {
  return [ this.toDomXCoord(x), this.toDomYCoord(y, axis) ];
};

/**
 * Convert from data x coordinates to canvas/div X coordinate.
 * If specified, do this conversion for the coordinate system of a particular
 * axis.
 * Returns a single value or null if x is null.
 */
Dygraph.prototype.toDomXCoord = function(x) {
  if (x == null) {
    return null;
  };

  var area = this.plotter_.area;
  var xRange = this.xAxisRange();
  return area.x + (x - xRange[0]) / (xRange[1] - xRange[0]) * area.w;
}

/**
 * Convert from data x coordinates to canvas/div Y coordinate and optional
 * axis. Uses the first axis by default.
 *
 * returns a single value or null if y is null.
 */
Dygraph.prototype.toDomYCoord = function(y, axis) {
  var pct = this.toPercentYCoord(y, axis);

  if (pct == null) {
    return null;
  }
  var area = this.plotter_.area;
  return area.y + pct * area.h;
}

/**
 * Convert from canvas/div coords to data coordinates.
 * If specified, do this conversion for the coordinate system of a particular
 * axis. Uses the first axis by default.
 * Returns a two-element array: [X, Y].
 *
 * Note: use toDataXCoord instead of toDataCoords(x, null) and use toDataYCoord
 * instead of toDataCoords(null, y, axis).
 */
Dygraph.prototype.toDataCoords = function(x, y, axis) {
  return [ this.toDataXCoord(x), this.toDataYCoord(y, axis) ];
};

/**
 * Convert from canvas/div x coordinate to data coordinate.
 *
 * If x is null, this returns null.
 */
Dygraph.prototype.toDataXCoord = function(x) {
  if (x == null) {
    return null;
  }

  var area = this.plotter_.area;
  var xRange = this.xAxisRange();
  return xRange[0] + (x - area.x) / area.w * (xRange[1] - xRange[0]);
};

/**
 * Convert from canvas/div y coord to value.
 *
 * If y is null, this returns null.
 * if axis is null, this uses the first axis.
 */
Dygraph.prototype.toDataYCoord = function(y, axis) {
  if (y == null) {
    return null;
  }

  var area = this.plotter_.area;
  var yRange = this.yAxisRange(axis);

  if (typeof(axis) == "undefined") axis = 0;
  if (!this.axes_[axis].logscale) {
    return yRange[0] + (area.h - y) / area.h * (yRange[1] - yRange[0]);
  } else {
    // Computing the inverse of toDomCoord.
    var pct = (y - area.y) / area.h

    // Computing the inverse of toPercentYCoord. The function was arrived at with
    // the following steps:
    //
    // Original calcuation:
    // pct = (logr1 - Dygraph.log10(y)) / (logr1 - Dygraph.log10(yRange[0]));
    //
    // Move denominator to both sides:
    // pct * (logr1 - Dygraph.log10(yRange[0])) = logr1 - Dygraph.log10(y);
    //
    // subtract logr1, and take the negative value.
    // logr1 - (pct * (logr1 - Dygraph.log10(yRange[0]))) = Dygraph.log10(y);
    //
    // Swap both sides of the equation, and we can compute the log of the
    // return value. Which means we just need to use that as the exponent in
    // e^exponent.
    // Dygraph.log10(y) = logr1 - (pct * (logr1 - Dygraph.log10(yRange[0])));

    var logr1 = Dygraph.log10(yRange[1]);
    var exponent = logr1 - (pct * (logr1 - Dygraph.log10(yRange[0])));
    var value = Math.pow(Dygraph.LOG_SCALE, exponent);
    return value;
  }
};

/**
 * Converts a y for an axis to a percentage from the top to the
 * bottom of the div.
 *
 * If the coordinate represents a value visible on the canvas, then
 * the value will be between 0 and 1, where 0 is the top of the canvas.
 * However, this method will return values outside the range, as
 * values can fall outside the canvas.
 *
 * If y is null, this returns null.
 * if axis is null, this uses the first axis.
 */
Dygraph.prototype.toPercentYCoord = function(y, axis) {
  if (y == null) {
    return null;
  }
  if (typeof(axis) == "undefined") axis = 0;

  var area = this.plotter_.area;
  var yRange = this.yAxisRange(axis);

  var pct;
  if (!this.axes_[axis].logscale) {
    // yrange[1] - y is unit distance from the bottom.
    // yrange[1] - yrange[0] is the scale of the range.
    // (yRange[1] - y) / (yRange[1] - yRange[0]) is the % from the bottom.
    pct = (yRange[1] - y) / (yRange[1] - yRange[0]);
  } else {
    var logr1 = Dygraph.log10(yRange[1]);
    pct = (logr1 - Dygraph.log10(y)) / (logr1 - Dygraph.log10(yRange[0]));
  }
  return pct;
}

/**
 * Returns the number of columns (including the independent variable).
 */
Dygraph.prototype.numColumns = function() {
  return this.rawData_[0].length;
};

/**
 * Returns the number of rows (excluding any header/label row).
 */
Dygraph.prototype.numRows = function() {
  return this.rawData_.length;
};

/**
 * Returns the value in the given row and column. If the row and column exceed
 * the bounds on the data, returns null. Also returns null if the value is
 * missing.
 */
Dygraph.prototype.getValue = function(row, col) {
  if (row < 0 || row > this.rawData_.length) return null;
  if (col < 0 || col > this.rawData_[row].length) return null;

  return this.rawData_[row][col];
};

Dygraph.addEvent = function(el, evt, fn) {
  var normed_fn = function(e) {
    if (!e) var e = window.event;
    fn(e);
  };
  if (window.addEventListener) {  // Mozilla, Netscape, Firefox
    el.addEventListener(evt, normed_fn, false);
  } else {  // IE
    el.attachEvent('on' + evt, normed_fn);
  }
};


// Based on the article at
// http://www.switchonthecode.com/tutorials/javascript-tutorial-the-scroll-wheel
Dygraph.cancelEvent = function(e) {
  e = e ? e : window.event;
  if (e.stopPropagation) {
    e.stopPropagation();
  }
  if (e.preventDefault) {
    e.preventDefault();
  }
  e.cancelBubble = true;
  e.cancel = true;
  e.returnValue = false;
  return false;
}

/**
 * Generates interface elements for the Dygraph: a containing div, a div to
 * display the current point, and a textbox to adjust the rolling average
 * period. Also creates the Renderer/Layout elements.
 * @private
 */
Dygraph.prototype.createInterface_ = function() {
  // Create the all-enclosing graph div
  var enclosing = this.maindiv_;

  this.graphDiv = document.createElement("div");
  this.graphDiv.style.width = this.width_ + "px";
  this.graphDiv.style.height = this.height_ + "px";
  enclosing.appendChild(this.graphDiv);

  // Create the canvas for interactive parts of the chart.
  this.canvas_ = Dygraph.createCanvas();
  this.canvas_.style.position = "absolute";
  this.canvas_.width = this.width_;
  this.canvas_.height = this.height_;
  this.canvas_.style.width = this.width_ + "px";    // for IE
  this.canvas_.style.height = this.height_ + "px";  // for IE

  // ... and for static parts of the chart.
  this.hidden_ = this.createPlotKitCanvas_(this.canvas_);

  // The interactive parts of the graph are drawn on top of the chart.
  this.graphDiv.appendChild(this.hidden_);
  this.graphDiv.appendChild(this.canvas_);
  this.mouseEventElement_ = this.canvas_;

  var dygraph = this;
  Dygraph.addEvent(this.mouseEventElement_, 'mousemove', function(e) {
    dygraph.mouseMove_(e);
  });
  Dygraph.addEvent(this.mouseEventElement_, 'mouseout', function(e) {
    dygraph.mouseOut_(e);
  });

  // Create the grapher
  // TODO(danvk): why does the Layout need its own set of options?
  this.layoutOptions_ = { 'xOriginIsZero': false };
  Dygraph.update(this.layoutOptions_, this.attrs_);
  Dygraph.update(this.layoutOptions_, this.user_attrs_);
  Dygraph.update(this.layoutOptions_, {
    'errorBars': (this.attr_("errorBars") || this.attr_("customBars")) });

  this.layout_ = new DygraphLayout(this, this.layoutOptions_);

  // TODO(danvk): why does the Renderer need its own set of options?
  this.renderOptions_ = { colorScheme: this.colors_,
                          strokeColor: null,
                          axisLineWidth: Dygraph.AXIS_LINE_WIDTH };
  Dygraph.update(this.renderOptions_, this.attrs_);
  Dygraph.update(this.renderOptions_, this.user_attrs_);

  this.createStatusMessage_();
  this.createDragInterface_();
};

/**
 * Detach DOM elements in the dygraph and null out all data references.
 * Calling this when you're done with a dygraph can dramatically reduce memory
 * usage. See, e.g., the tests/perf.html example.
 */
Dygraph.prototype.destroy = function() {
  var removeRecursive = function(node) {
    while (node.hasChildNodes()) {
      removeRecursive(node.firstChild);
      node.removeChild(node.firstChild);
    }
  };
  removeRecursive(this.maindiv_);

  var nullOut = function(obj) {
    for (var n in obj) {
      if (typeof(obj[n]) === 'object') {
        obj[n] = null;
      }
    }
  };

  // These may not all be necessary, but it can't hurt...
  nullOut(this.layout_);
  nullOut(this.plotter_);
  nullOut(this);
};

/**
 * Creates the canvas containing the PlotKit graph. Only plotkit ever draws on
 * this particular canvas. All Dygraph work is done on this.canvas_.
 * @param {Object} canvas The Dygraph canvas over which to overlay the plot
 * @return {Object} The newly-created canvas
 * @private
 */
Dygraph.prototype.createPlotKitCanvas_ = function(canvas) {
  var h = Dygraph.createCanvas();
  h.style.position = "absolute";
  // TODO(danvk): h should be offset from canvas. canvas needs to include
  // some extra area to make it easier to zoom in on the far left and far
  // right. h needs to be precisely the plot area, so that clipping occurs.
  h.style.top = canvas.style.top;
  h.style.left = canvas.style.left;
  h.width = this.width_;
  h.height = this.height_;
  h.style.width = this.width_ + "px";    // for IE
  h.style.height = this.height_ + "px";  // for IE
  return h;
};

// Taken from MochiKit.Color
Dygraph.hsvToRGB = function (hue, saturation, value) {
  var red;
  var green;
  var blue;
  if (saturation === 0) {
    red = value;
    green = value;
    blue = value;
  } else {
    var i = Math.floor(hue * 6);
    var f = (hue * 6) - i;
    var p = value * (1 - saturation);
    var q = value * (1 - (saturation * f));
    var t = value * (1 - (saturation * (1 - f)));
    switch (i) {
      case 1: red = q; green = value; blue = p; break;
      case 2: red = p; green = value; blue = t; break;
      case 3: red = p; green = q; blue = value; break;
      case 4: red = t; green = p; blue = value; break;
      case 5: red = value; green = p; blue = q; break;
      case 6: // fall through
      case 0: red = value; green = t; blue = p; break;
    }
  }
  red = Math.floor(255 * red + 0.5);
  green = Math.floor(255 * green + 0.5);
  blue = Math.floor(255 * blue + 0.5);
  return 'rgb(' + red + ',' + green + ',' + blue + ')';
};


/**
 * Generate a set of distinct colors for the data series. This is done with a
 * color wheel. Saturation/Value are customizable, and the hue is
 * equally-spaced around the color wheel. If a custom set of colors is
 * specified, that is used instead.
 * @private
 */
Dygraph.prototype.setColors_ = function() {
  // TODO(danvk): compute this directly into this.attrs_['colorScheme'] and do
  // away with this.renderOptions_.
  var num = this.attr_("labels").length - 1;
  this.colors_ = [];
  var colors = this.attr_('colors');
  if (!colors) {
    var sat = this.attr_('colorSaturation') || 1.0;
    var val = this.attr_('colorValue') || 0.5;
    var half = Math.ceil(num / 2);
    for (var i = 1; i <= num; i++) {
      if (!this.visibility()[i-1]) continue;
      // alternate colors for high contrast.
      var idx = i % 2 ? Math.ceil(i / 2) : (half + i / 2);
      var hue = (1.0 * idx/ (1 + num));
      this.colors_.push(Dygraph.hsvToRGB(hue, sat, val));
    }
  } else {
    for (var i = 0; i < num; i++) {
      if (!this.visibility()[i]) continue;
      var colorStr = colors[i % colors.length];
      this.colors_.push(colorStr);
    }
  }

  // TODO(danvk): update this w/r/t/ the new options system.
  this.renderOptions_.colorScheme = this.colors_;
  Dygraph.update(this.plotter_.options, this.renderOptions_);
  Dygraph.update(this.layoutOptions_, this.user_attrs_);
  Dygraph.update(this.layoutOptions_, this.attrs_);
}

/**
 * Return the list of colors. This is either the list of colors passed in the
 * attributes, or the autogenerated list of rgb(r,g,b) strings.
 * @return {Array<string>} The list of colors.
 */
Dygraph.prototype.getColors = function() {
  return this.colors_;
};

// The following functions are from quirksmode.org with a modification for Safari from
// http://blog.firetree.net/2005/07/04/javascript-find-position/
// http://www.quirksmode.org/js/findpos.html
Dygraph.findPosX = function(obj) {
  var curleft = 0;
  if(obj.offsetParent)
    while(1)
    {
      curleft += obj.offsetLeft;
      if(!obj.offsetParent)
        break;
      obj = obj.offsetParent;
    }
  else if(obj.x)
    curleft += obj.x;
  return curleft;
};

Dygraph.findPosY = function(obj) {
  var curtop = 0;
  if(obj.offsetParent)
    while(1)
    {
      curtop += obj.offsetTop;
      if(!obj.offsetParent)
        break;
      obj = obj.offsetParent;
    }
  else if(obj.y)
    curtop += obj.y;
  return curtop;
};



/**
 * Create the div that contains information on the selected point(s)
 * This goes in the top right of the canvas, unless an external div has already
 * been specified.
 * @private
 */
Dygraph.prototype.createStatusMessage_ = function() {
  var userLabelsDiv = this.user_attrs_["labelsDiv"];
  if (userLabelsDiv && null != userLabelsDiv
    && (typeof(userLabelsDiv) == "string" || userLabelsDiv instanceof String)) {
    this.user_attrs_["labelsDiv"] = document.getElementById(userLabelsDiv);
  }
  if (!this.attr_("labelsDiv")) {
    var divWidth = this.attr_('labelsDivWidth');
    var messagestyle = {
      "position": "absolute",
      "fontSize": "14px",
      "zIndex": 10,
      "width": divWidth + "px",
      "top": "0px",
      "left": (this.width_ - divWidth - 2) + "px",
      "background": "white",
      "textAlign": "left",
      "overflow": "hidden"};
    Dygraph.update(messagestyle, this.attr_('labelsDivStyles'));
    var div = document.createElement("div");
    for (var name in messagestyle) {
      if (messagestyle.hasOwnProperty(name)) {
        div.style[name] = messagestyle[name];
      }
    }
    this.graphDiv.appendChild(div);
    this.attrs_.labelsDiv = div;
  }
};

/**
 * Position the labels div so that its right edge is flush with the right edge
 * of the charting area.
 */
Dygraph.prototype.positionLabelsDiv_ = function() {
  // Don't touch a user-specified labelsDiv.
  if (this.user_attrs_.hasOwnProperty("labelsDiv")) return;

  var area = this.plotter_.area;
  var div = this.attr_("labelsDiv");
  div.style.left = area.x + area.w - this.attr_("labelsDivWidth") - 1 + "px";
};

/**
 * Create the text box to adjust the averaging period
 * @private
 */
Dygraph.prototype.createRollInterface_ = function() {
  // Create a roller if one doesn't exist already.
  if (!this.roller_) {
    this.roller_ = document.createElement("input");
    this.roller_.type = "text";
    this.roller_.style.display = "none";
    this.graphDiv.appendChild(this.roller_);
  }

  var display = this.attr_('showRoller') ? 'block' : 'none';

  var textAttr = { "position": "absolute",
                   "zIndex": 10,
                   "top": (this.plotter_.area.h - 25) + "px",
                   "left": (this.plotter_.area.x + 1) + "px",
                   "display": display
                  };
  this.roller_.size = "2";
  this.roller_.value = this.rollPeriod_;
  for (var name in textAttr) {
    if (textAttr.hasOwnProperty(name)) {
      this.roller_.style[name] = textAttr[name];
    }
  }

  var dygraph = this;
  this.roller_.onchange = function() { dygraph.adjustRoll(dygraph.roller_.value); };
};

// These functions are taken from MochiKit.Signal
Dygraph.pageX = function(e) {
  if (e.pageX) {
    return (!e.pageX || e.pageX < 0) ? 0 : e.pageX;
  } else {
    var de = document;
    var b = document.body;
    return e.clientX +
        (de.scrollLeft || b.scrollLeft) -
        (de.clientLeft || 0);
  }
};

Dygraph.pageY = function(e) {
  if (e.pageY) {
    return (!e.pageY || e.pageY < 0) ? 0 : e.pageY;
  } else {
    var de = document;
    var b = document.body;
    return e.clientY +
        (de.scrollTop || b.scrollTop) -
        (de.clientTop || 0);
  }
};

Dygraph.prototype.dragGetX_ = function(e, context) {
  return Dygraph.pageX(e) - context.px
};

Dygraph.prototype.dragGetY_ = function(e, context) {
  return Dygraph.pageY(e) - context.py
};

// Called in response to an interaction model operation that
// should start the default panning behavior.
//
// It's used in the default callback for "mousedown" operations.
// Custom interaction model builders can use it to provide the default
// panning behavior.
//
Dygraph.startPan = function(event, g, context) {
  context.isPanning = true;
  var xRange = g.xAxisRange();
  context.dateRange = xRange[1] - xRange[0];
  context.initialLeftmostDate = xRange[0];
  context.xUnitsPerPixel = context.dateRange / (g.plotter_.area.w - 1);

  // Record the range of each y-axis at the start of the drag.
  // If any axis has a valueRange or valueWindow, then we want a 2D pan.
  context.is2DPan = false;
  for (var i = 0; i < g.axes_.length; i++) {
    var axis = g.axes_[i];
    var yRange = g.yAxisRange(i);
    // TODO(konigsberg): These values should be in |context|.
    // In log scale, initialTopValue, dragValueRange and unitsPerPixel are log scale.
    if (axis.logscale) {
      axis.initialTopValue = Dygraph.log10(yRange[1]);
      axis.dragValueRange = Dygraph.log10(yRange[1]) - Dygraph.log10(yRange[0]);
    } else {
      axis.initialTopValue = yRange[1];
      axis.dragValueRange = yRange[1] - yRange[0];
    }
    axis.unitsPerPixel = axis.dragValueRange / (g.plotter_.area.h - 1);

    // While calculating axes, set 2dpan.
    if (axis.valueWindow || axis.valueRange) context.is2DPan = true;
  }
};

// Called in response to an interaction model operation that
// responds to an event that pans the view.
//
// It's used in the default callback for "mousemove" operations.
// Custom interaction model builders can use it to provide the default
// panning behavior.
//
Dygraph.movePan = function(event, g, context) {
  context.dragEndX = g.dragGetX_(event, context);
  context.dragEndY = g.dragGetY_(event, context);

  var minDate = context.initialLeftmostDate -
    (context.dragEndX - context.dragStartX) * context.xUnitsPerPixel;
  var maxDate = minDate + context.dateRange;
  g.dateWindow_ = [minDate, maxDate];

  // y-axis scaling is automatic unless this is a full 2D pan.
  if (context.is2DPan) {
    // Adjust each axis appropriately.
    for (var i = 0; i < g.axes_.length; i++) {
      var axis = g.axes_[i];

      var pixelsDragged = context.dragEndY - context.dragStartY;
      var unitsDragged = pixelsDragged * axis.unitsPerPixel;

      // In log scale, maxValue and minValue are the logs of those values.
      var maxValue = axis.initialTopValue + unitsDragged;
      var minValue = maxValue - axis.dragValueRange;
      if (axis.logscale) {
        axis.valueWindow = [ Math.pow(10, minValue), Math.pow(10, maxValue) ];
      } else {
        axis.valueWindow = [ minValue, maxValue ];
      }
    }
  }

  g.drawGraph_();
}

// Called in response to an interaction model operation that
// responds to an event that ends panning.
//
// It's used in the default callback for "mouseup" operations.
// Custom interaction model builders can use it to provide the default
// panning behavior.
//
Dygraph.endPan = function(event, g, context) {
  // TODO(konigsberg): Clear the context data from the axis.
  // TODO(konigsberg): mouseup should just delete the
  // context object, and mousedown should create a new one.
  context.isPanning = false;
  context.is2DPan = false;
  context.initialLeftmostDate = null;
  context.dateRange = null;
  context.valueRange = null;
}

// Called in response to an interaction model operation that
// responds to an event that starts zooming.
//
// It's used in the default callback for "mousedown" operations.
// Custom interaction model builders can use it to provide the default
// zooming behavior.
//
Dygraph.startZoom = function(event, g, context) {
  context.isZooming = true;
}

// Called in response to an interaction model operation that
// responds to an event that defines zoom boundaries.
//
// It's used in the default callback for "mousemove" operations.
// Custom interaction model builders can use it to provide the default
// zooming behavior.
//
Dygraph.moveZoom = function(event, g, context) {
  context.dragEndX = g.dragGetX_(event, context);
  context.dragEndY = g.dragGetY_(event, context);

  var xDelta = Math.abs(context.dragStartX - context.dragEndX);
  var yDelta = Math.abs(context.dragStartY - context.dragEndY);

  // drag direction threshold for y axis is twice as large as x axis
  context.dragDirection = (xDelta < yDelta / 2) ? Dygraph.VERTICAL : Dygraph.HORIZONTAL;

  g.drawZoomRect_(
      context.dragDirection,
      context.dragStartX,
      context.dragEndX,
      context.dragStartY,
      context.dragEndY,
      context.prevDragDirection,
      context.prevEndX,
      context.prevEndY);

  context.prevEndX = context.dragEndX;
  context.prevEndY = context.dragEndY;
  context.prevDragDirection = context.dragDirection;
}

// Called in response to an interaction model operation that
// responds to an event that performs a zoom based on previously defined
// bounds..
//
// It's used in the default callback for "mouseup" operations.
// Custom interaction model builders can use it to provide the default
// zooming behavior.
//
Dygraph.endZoom = function(event, g, context) {
  context.isZooming = false;
  context.dragEndX = g.dragGetX_(event, context);
  context.dragEndY = g.dragGetY_(event, context);
  var regionWidth = Math.abs(context.dragEndX - context.dragStartX);
  var regionHeight = Math.abs(context.dragEndY - context.dragStartY);

  if (regionWidth < 2 && regionHeight < 2 &&
      g.lastx_ != undefined && g.lastx_ != -1) {
    // TODO(danvk): pass along more info about the points, e.g. 'x'
    if (g.attr_('clickCallback') != null) {
      g.attr_('clickCallback')(event, g.lastx_, g.selPoints_);
    }
    if (g.attr_('pointClickCallback')) {
      // check if the click was on a particular point.
      var closestIdx = -1;
      var closestDistance = 0;
      for (var i = 0; i < g.selPoints_.length; i++) {
        var p = g.selPoints_[i];
        var distance = Math.pow(p.canvasx - context.dragEndX, 2) +
                       Math.pow(p.canvasy - context.dragEndY, 2);
        if (closestIdx == -1 || distance < closestDistance) {
          closestDistance = distance;
          closestIdx = i;
        }
      }

      // Allow any click within two pixels of the dot.
      var radius = g.attr_('highlightCircleSize') + 2;
      if (closestDistance <= 5 * 5) {
        g.attr_('pointClickCallback')(event, g.selPoints_[closestIdx]);
      }
    }
  }

  if (regionWidth >= 10 && context.dragDirection == Dygraph.HORIZONTAL) {
    g.doZoomX_(Math.min(context.dragStartX, context.dragEndX),
               Math.max(context.dragStartX, context.dragEndX));
  } else if (regionHeight >= 10 && context.dragDirection == Dygraph.VERTICAL) {
    g.doZoomY_(Math.min(context.dragStartY, context.dragEndY),
               Math.max(context.dragStartY, context.dragEndY));
  } else {
    g.canvas_.getContext("2d").clearRect(0, 0,
                                       g.canvas_.width,
                                       g.canvas_.height);
  }
  context.dragStartX = null;
  context.dragStartY = null;
}

Dygraph.defaultInteractionModel = {
  // Track the beginning of drag events
  mousedown: function(event, g, context) {
    context.initializeMouseDown(event, g, context);

    if (event.altKey || event.shiftKey) {
      Dygraph.startPan(event, g, context);
    } else {
      Dygraph.startZoom(event, g, context);
    }
  },

  // Draw zoom rectangles when the mouse is down and the user moves around
  mousemove: function(event, g, context) {
    if (context.isZooming) {
      Dygraph.moveZoom(event, g, context);
    } else if (context.isPanning) {
      Dygraph.movePan(event, g, context);
    }
  },

  mouseup: function(event, g, context) {
    if (context.isZooming) {
      Dygraph.endZoom(event, g, context);
    } else if (context.isPanning) {
      Dygraph.endPan(event, g, context);
    }
  },

  // Temporarily cancel the dragging event when the mouse leaves the graph
  mouseout: function(event, g, context) {
    if (context.isZooming) {
      context.dragEndX = null;
      context.dragEndY = null;
    }
  },

  // Disable zooming out if panning.
  dblclick: function(event, g, context) {
    if (event.altKey || event.shiftKey) {
      return;
    }
    // TODO(konigsberg): replace g.doUnzoom()_ with something that is
    // friendlier to public use.
    g.doUnzoom_();
  }
};

Dygraph.DEFAULT_ATTRS.interactionModel = Dygraph.defaultInteractionModel;

/**
 * Set up all the mouse handlers needed to capture dragging behavior for zoom
 * events.
 * @private
 */
Dygraph.prototype.createDragInterface_ = function() {
  var context = {
    // Tracks whether the mouse is down right now
    isZooming: false,
    isPanning: false,  // is this drag part of a pan?
    is2DPan: false,    // if so, is that pan 1- or 2-dimensional?
    dragStartX: null,
    dragStartY: null,
    dragEndX: null,
    dragEndY: null,
    dragDirection: null,
    prevEndX: null,
    prevEndY: null,
    prevDragDirection: null,

    // The value on the left side of the graph when a pan operation starts.
    initialLeftmostDate: null,

    // The number of units each pixel spans. (This won't be valid for log
    // scales)
    xUnitsPerPixel: null,

    // TODO(danvk): update this comment
    // The range in second/value units that the viewport encompasses during a
    // panning operation.
    dateRange: null,

    // Utility function to convert page-wide coordinates to canvas coords
    px: 0,
    py: 0,

    initializeMouseDown: function(event, g, context) {
      // prevents mouse drags from selecting page text.
      if (event.preventDefault) {
        event.preventDefault();  // Firefox, Chrome, etc.
      } else {
        event.returnValue = false;  // IE
        event.cancelBubble = true;
      }

      context.px = Dygraph.findPosX(g.canvas_);
      context.py = Dygraph.findPosY(g.canvas_);
      context.dragStartX = g.dragGetX_(event, context);
      context.dragStartY = g.dragGetY_(event, context);
    }
  };

  var interactionModel = this.attr_("interactionModel");

  // Self is the graph.
  var self = this;

  // Function that binds the graph and context to the handler.
  var bindHandler = function(handler) {
    return function(event) {
      handler(event, self, context);
    };
  };

  for (var eventName in interactionModel) {
    if (!interactionModel.hasOwnProperty(eventName)) continue;
    Dygraph.addEvent(this.mouseEventElement_, eventName,
        bindHandler(interactionModel[eventName]));
  }

  // If the user releases the mouse button during a drag, but not over the
  // canvas, then it doesn't count as a zooming action.
  Dygraph.addEvent(document, 'mouseup', function(event) {
    if (context.isZooming || context.isPanning) {
      context.isZooming = false;
      context.dragStartX = null;
      context.dragStartY = null;
    }

    if (context.isPanning) {
      context.isPanning = false;
      context.draggingDate = null;
      context.dateRange = null;
      for (var i = 0; i < self.axes_.length; i++) {
        delete self.axes_[i].draggingValue;
        delete self.axes_[i].dragValueRange;
      }
    }
  });
};

/**
 * Draw a gray zoom rectangle over the desired area of the canvas. Also clears
 * up any previous zoom rectangles that were drawn. This could be optimized to
 * avoid extra redrawing, but it's tricky to avoid interactions with the status
 * dots.
 * 
 * @param {Number} direction the direction of the zoom rectangle. Acceptable
 * values are Dygraph.HORIZONTAL and Dygraph.VERTICAL.
 * @param {Number} startX The X position where the drag started, in canvas
 * coordinates.
 * @param {Number} endX The current X position of the drag, in canvas coords.
 * @param {Number} startY The Y position where the drag started, in canvas
 * coordinates.
 * @param {Number} endY The current Y position of the drag, in canvas coords.
 * @param {Number} prevDirection the value of direction on the previous call to
 * this function. Used to avoid excess redrawing
 * @param {Number} prevEndX The value of endX on the previous call to this
 * function. Used to avoid excess redrawing
 * @param {Number} prevEndY The value of endY on the previous call to this
 * function. Used to avoid excess redrawing
 * @private
 */
Dygraph.prototype.drawZoomRect_ = function(direction, startX, endX, startY, endY,
                                           prevDirection, prevEndX, prevEndY) {
  var ctx = this.canvas_.getContext("2d");

  // Clean up from the previous rect if necessary
  if (prevDirection == Dygraph.HORIZONTAL) {
    ctx.clearRect(Math.min(startX, prevEndX), 0,
                  Math.abs(startX - prevEndX), this.height_);
  } else if (prevDirection == Dygraph.VERTICAL){
    ctx.clearRect(0, Math.min(startY, prevEndY),
                  this.width_, Math.abs(startY - prevEndY));
  }

  // Draw a light-grey rectangle to show the new viewing area
  if (direction == Dygraph.HORIZONTAL) {
    if (endX && startX) {
      ctx.fillStyle = "rgba(128,128,128,0.33)";
      ctx.fillRect(Math.min(startX, endX), 0,
                   Math.abs(endX - startX), this.height_);
    }
  }
  if (direction == Dygraph.VERTICAL) {
    if (endY && startY) {
      ctx.fillStyle = "rgba(128,128,128,0.33)";
      ctx.fillRect(0, Math.min(startY, endY),
                   this.width_, Math.abs(endY - startY));
    }
  }
};

/**
 * Zoom to something containing [lowX, highX]. These are pixel coordinates in
 * the canvas. The exact zoom window may be slightly larger if there are no data
 * points near lowX or highX. Don't confuse this function with doZoomXDates,
 * which accepts dates that match the raw data. This function redraws the graph.
 *
 * @param {Number} lowX The leftmost pixel value that should be visible.
 * @param {Number} highX The rightmost pixel value that should be visible.
 * @private
 */
Dygraph.prototype.doZoomX_ = function(lowX, highX) {
  // Find the earliest and latest dates contained in this canvasx range.
  // Convert the call to date ranges of the raw data.
  var minDate = this.toDataXCoord(lowX);
  var maxDate = this.toDataXCoord(highX);
  this.doZoomXDates_(minDate, maxDate);
};

/**
 * Zoom to something containing [minDate, maxDate] values. Don't confuse this
 * method with doZoomX which accepts pixel coordinates. This function redraws
 * the graph.
 *
 * @param {Number} minDate The minimum date that should be visible.
 * @param {Number} maxDate The maximum date that should be visible.
 * @private
 */
Dygraph.prototype.doZoomXDates_ = function(minDate, maxDate) {
  this.dateWindow_ = [minDate, maxDate];
  this.drawGraph_();
  if (this.attr_("zoomCallback")) {
    this.attr_("zoomCallback")(minDate, maxDate, this.yAxisRanges());
  }
};

/**
 * Zoom to something containing [lowY, highY]. These are pixel coordinates in
 * the canvas. This function redraws the graph.
 *
 * @param {Number} lowY The topmost pixel value that should be visible.
 * @param {Number} highY The lowest pixel value that should be visible.
 * @private
 */
Dygraph.prototype.doZoomY_ = function(lowY, highY) {
  // Find the highest and lowest values in pixel range for each axis.
  // Note that lowY (in pixels) corresponds to the max Value (in data coords).
  // This is because pixels increase as you go down on the screen, whereas data
  // coordinates increase as you go up the screen.
  var valueRanges = [];
  for (var i = 0; i < this.axes_.length; i++) {
    var hi = this.toDataYCoord(lowY, i);
    var low = this.toDataYCoord(highY, i);
    this.axes_[i].valueWindow = [low, hi];
    valueRanges.push([low, hi]);
  }

  this.drawGraph_();
  if (this.attr_("zoomCallback")) {
    var xRange = this.xAxisRange();
    this.attr_("zoomCallback")(xRange[0], xRange[1], this.yAxisRanges());
  }
};

/**
 * Reset the zoom to the original view coordinates. This is the same as
 * double-clicking on the graph.
 *
 * @private
 */
Dygraph.prototype.doUnzoom_ = function() {
  var dirty = false;
  if (this.dateWindow_ != null) {
    dirty = true;
    this.dateWindow_ = null;
  }

  for (var i = 0; i < this.axes_.length; i++) {
    if (this.axes_[i].valueWindow != null) {
      dirty = true;
      delete this.axes_[i].valueWindow;
    }
  }

  if (dirty) {
    // Putting the drawing operation before the callback because it resets
    // yAxisRange.
    this.drawGraph_();
    if (this.attr_("zoomCallback")) {
      var minDate = this.rawData_[0][0];
      var maxDate = this.rawData_[this.rawData_.length - 1][0];
      this.attr_("zoomCallback")(minDate, maxDate, this.yAxisRanges());
    }
  }
};

/**
 * When the mouse moves in the canvas, display information about a nearby data
 * point and draw dots over those points in the data series. This function
 * takes care of cleanup of previously-drawn dots.
 * @param {Object} event The mousemove event from the browser.
 * @private
 */
Dygraph.prototype.mouseMove_ = function(event) {
  var canvasx = Dygraph.pageX(event) - Dygraph.findPosX(this.mouseEventElement_);
  var points = this.layout_.points;

  var lastx = -1;
  var lasty = -1;

  // Loop through all the points and find the date nearest to our current
  // location.
  var minDist = 1e+100;
  var idx = -1;
  for (var i = 0; i < points.length; i++) {
    var point = points[i];
    if (point == null) continue;
    var dist = Math.abs(point.canvasx - canvasx);
    if (dist > minDist) continue;
    minDist = dist;
    idx = i;
  }
  if (idx >= 0) lastx = points[idx].xval;
  // Check that you can really highlight the last day's data
  var last = points[points.length-1];
  if (last != null && canvasx > last.canvasx)
    lastx = points[points.length-1].xval;

  // Extract the points we've selected
  this.selPoints_ = [];
  var l = points.length;
  if (!this.attr_("stackedGraph")) {
    for (var i = 0; i < l; i++) {
      if (points[i].xval == lastx) {
        this.selPoints_.push(points[i]);
      }
    }
  } else {
    // Need to 'unstack' points starting from the bottom
    var cumulative_sum = 0;
    for (var i = l - 1; i >= 0; i--) {
      if (points[i].xval == lastx) {
        var p = {};  // Clone the point since we modify it
        for (var k in points[i]) {
          p[k] = points[i][k];
        }
        p.yval -= cumulative_sum;
        cumulative_sum += p.yval;
        this.selPoints_.push(p);
      }
    }
    this.selPoints_.reverse();
  }

  if (this.attr_("highlightCallback")) {
    var px = this.lastx_;
    if (px !== null && lastx != px) {
      // only fire if the selected point has changed.
      this.attr_("highlightCallback")(event, lastx, this.selPoints_, this.idxToRow_(idx));
    }
  }

  // Save last x position for callbacks.
  this.lastx_ = lastx;

  this.updateSelection_();
};

/**
 * Transforms layout_.points index into data row number.
 * @param int layout_.points index
 * @return int row number, or -1 if none could be found.
 * @private
 */
Dygraph.prototype.idxToRow_ = function(idx) {
  if (idx < 0) return -1;

  for (var i in this.layout_.datasets) {
    if (idx < this.layout_.datasets[i].length) {
      return this.boundaryIds_[0][0]+idx;
    }
    idx -= this.layout_.datasets[i].length;
  }
  return -1;
};

/**
 * Draw dots over the selectied points in the data series. This function
 * takes care of cleanup of previously-drawn dots.
 * @private
 */
Dygraph.prototype.updateSelection_ = function() {
  // Clear the previously drawn vertical, if there is one
  var ctx = this.canvas_.getContext("2d");
  if (this.previousVerticalX_ >= 0) {
    // Determine the maximum highlight circle size.
    var maxCircleSize = 0;
    var labels = this.attr_('labels');
    for (var i = 1; i < labels.length; i++) {
      var r = this.attr_('highlightCircleSize', labels[i]);
      if (r > maxCircleSize) maxCircleSize = r;
    }
    var px = this.previousVerticalX_;
    ctx.clearRect(px - maxCircleSize - 1, 0,
                  2 * maxCircleSize + 2, this.height_);
  }

  var isOK = function(x) { return x && !isNaN(x); };

  if (this.selPoints_.length > 0) {
    var canvasx = this.selPoints_[0].canvasx;

    // Set the status message to indicate the selected point(s)
    var replace = this.attr_('xValueFormatter')(this.lastx_, this) + ":";
    var fmtFunc = this.attr_('yValueFormatter');
    var clen = this.colors_.length;

    if (this.attr_('showLabelsOnHighlight')) {
      // Set the status message to indicate the selected point(s)
      for (var i = 0; i < this.selPoints_.length; i++) {
        if (!this.attr_("labelsShowZeroValues") && this.selPoints_[i].yval == 0) continue;
        if (!isOK(this.selPoints_[i].canvasy)) continue;
        if (this.attr_("labelsSeparateLines")) {
          replace += "<br/>";
        }
        var point = this.selPoints_[i];
        var c = new RGBColor(this.plotter_.colors[point.name]);
        var yval = fmtFunc(point.yval);
        replace += " <b><font color='" + c.toHex() + "'>"
                + point.name + "</font></b>:"
                + yval;
      }

      this.attr_("labelsDiv").innerHTML = replace;
    }

    // Draw colored circles over the center of each selected point
    ctx.save();
    for (var i = 0; i < this.selPoints_.length; i++) {
      if (!isOK(this.selPoints_[i].canvasy)) continue;
      var circleSize =
        this.attr_('highlightCircleSize', this.selPoints_[i].name);
      ctx.beginPath();
      ctx.fillStyle = this.plotter_.colors[this.selPoints_[i].name];
      ctx.arc(canvasx, this.selPoints_[i].canvasy, circleSize,
              0, 2 * Math.PI, false);
      ctx.fill();
    }
    ctx.restore();

    this.previousVerticalX_ = canvasx;
  }
};

/**
 * Set manually set selected dots, and display information about them
 * @param int row number that should by highlighted
 *            false value clears the selection
 * @public
 */
Dygraph.prototype.setSelection = function(row) {
  // Extract the points we've selected
  this.selPoints_ = [];
  var pos = 0;

  if (row !== false) {
    row = row-this.boundaryIds_[0][0];
  }

  if (row !== false && row >= 0) {
    for (var i in this.layout_.datasets) {
      if (row < this.layout_.datasets[i].length) {
        var point = this.layout_.points[pos+row];
        
        if (this.attr_("stackedGraph")) {
          point = this.layout_.unstackPointAtIndex(pos+row);
        }
        
        this.selPoints_.push(point);
      }
      pos += this.layout_.datasets[i].length;
    }
  }

  if (this.selPoints_.length) {
    this.lastx_ = this.selPoints_[0].xval;
    this.updateSelection_();
  } else {
    this.lastx_ = -1;
    this.clearSelection();
  }

};

/**
 * The mouse has left the canvas. Clear out whatever artifacts remain
 * @param {Object} event the mouseout event from the browser.
 * @private
 */
Dygraph.prototype.mouseOut_ = function(event) {
  if (this.attr_("unhighlightCallback")) {
    this.attr_("unhighlightCallback")(event);
  }

  if (this.attr_("hideOverlayOnMouseOut")) {
    this.clearSelection();
  }
};

/**
 * Remove all selection from the canvas
 * @public
 */
Dygraph.prototype.clearSelection = function() {
  // Get rid of the overlay data
  var ctx = this.canvas_.getContext("2d");
  ctx.clearRect(0, 0, this.width_, this.height_);
  this.attr_("labelsDiv").innerHTML = "";
  this.selPoints_ = [];
  this.lastx_ = -1;
}

/**
 * Returns the number of the currently selected row
 * @return int row number, of -1 if nothing is selected
 * @public
 */
Dygraph.prototype.getSelection = function() {
  if (!this.selPoints_ || this.selPoints_.length < 1) {
    return -1;
  }

  for (var row=0; row<this.layout_.points.length; row++ ) {
    if (this.layout_.points[row].x == this.selPoints_[0].x) {
      return row + this.boundaryIds_[0][0];
    }
  }
  return -1;
}

Dygraph.zeropad = function(x) {
  if (x < 10) return "0" + x; else return "" + x;
}

/**
 * Return a string version of the hours, minutes and seconds portion of a date.
 * @param {Number} date The JavaScript date (ms since epoch)
 * @return {String} A time of the form "HH:MM:SS"
 * @private
 */
Dygraph.hmsString_ = function(date) {
  var zeropad = Dygraph.zeropad;
  var d = new Date(date);
  if (d.getSeconds()) {
    return zeropad(d.getHours()) + ":" +
           zeropad(d.getMinutes()) + ":" +
           zeropad(d.getSeconds());
  } else {
    return zeropad(d.getHours()) + ":" + zeropad(d.getMinutes());
  }
}

/**
 * Convert a JS date to a string appropriate to display on an axis that
 * is displaying values at the stated granularity.
 * @param {Date} date The date to format
 * @param {Number} granularity One of the Dygraph granularity constants
 * @return {String} The formatted date
 * @private
 */
Dygraph.dateAxisFormatter = function(date, granularity) {
  if (granularity >= Dygraph.DECADAL) {
    return date.strftime('%Y');
  } else if (granularity >= Dygraph.MONTHLY) {
    return date.strftime('%b %y');
  } else {
    var frac = date.getHours() * 3600 + date.getMinutes() * 60 + date.getSeconds() + date.getMilliseconds();
    if (frac == 0 || granularity >= Dygraph.DAILY) {
      return new Date(date.getTime() + 3600*1000).strftime('%d%b');
    } else {
      return Dygraph.hmsString_(date.getTime());
    }
  }
}

/**
 * Convert a JS date (millis since epoch) to YYYY/MM/DD
 * @param {Number} date The JavaScript date (ms since epoch)
 * @return {String} A date of the form "YYYY/MM/DD"
 * @private
 */
Dygraph.dateString_ = function(date, self) {
  var zeropad = Dygraph.zeropad;
  var d = new Date(date);

  // Get the year:
  var year = "" + d.getFullYear();
  // Get a 0 padded month string
  var month = zeropad(d.getMonth() + 1);  //months are 0-offset, sigh
  // Get a 0 padded day string
  var day = zeropad(d.getDate());

  var ret = "";
  var frac = d.getHours() * 3600 + d.getMinutes() * 60 + d.getSeconds();
  if (frac) ret = " " + Dygraph.hmsString_(date);

  return year + "/" + month + "/" + day + ret;
};

/**
 * Round a number to the specified number of digits past the decimal point.
 * @param {Number} num The number to round
 * @param {Number} places The number of decimals to which to round
 * @return {Number} The rounded number
 * @private
 */
Dygraph.round_ = function(num, places) {
  var shift = Math.pow(10, places);
  return Math.round(num * shift)/shift;
};

/**
 * Fires when there's data available to be graphed.
 * @param {String} data Raw CSV data to be plotted
 * @private
 */
Dygraph.prototype.loadedEvent_ = function(data) {
  this.rawData_ = this.parseCSV_(data);
  this.predraw_();
};

Dygraph.prototype.months =  ["Jan", "Feb", "Mar", "Apr", "May", "Jun",
                             "Jul", "Aug", "Sep", "Oct", "Nov", "Dec"];
Dygraph.prototype.quarters = ["Jan", "Apr", "Jul", "Oct"];

/**
 * Add ticks on the x-axis representing years, months, quarters, weeks, or days
 * @private
 */
Dygraph.prototype.addXTicks_ = function() {
  // Determine the correct ticks scale on the x-axis: quarterly, monthly, ...
  var startDate, endDate;
  if (this.dateWindow_) {
    startDate = this.dateWindow_[0];
    endDate = this.dateWindow_[1];
  } else {
    startDate = this.rawData_[0][0];
    endDate   = this.rawData_[this.rawData_.length - 1][0];
  }

  var xTicks = this.attr_('xTicker')(startDate, endDate, this);
  this.layout_.updateOptions({xTicks: xTicks});
};

// Time granularity enumeration
Dygraph.SECONDLY = 0;
Dygraph.TWO_SECONDLY = 1;
Dygraph.FIVE_SECONDLY = 2;
Dygraph.TEN_SECONDLY = 3;
Dygraph.THIRTY_SECONDLY  = 4;
Dygraph.MINUTELY = 5;
Dygraph.TWO_MINUTELY = 6;
Dygraph.FIVE_MINUTELY = 7;
Dygraph.TEN_MINUTELY = 8;
Dygraph.THIRTY_MINUTELY = 9;
Dygraph.HOURLY = 10;
Dygraph.TWO_HOURLY = 11;
Dygraph.SIX_HOURLY = 12;
Dygraph.DAILY = 13;
Dygraph.WEEKLY = 14;
Dygraph.MONTHLY = 15;
Dygraph.QUARTERLY = 16;
Dygraph.BIANNUAL = 17;
Dygraph.ANNUAL = 18;
Dygraph.DECADAL = 19;
Dygraph.CENTENNIAL = 20;
Dygraph.NUM_GRANULARITIES = 21;

Dygraph.SHORT_SPACINGS = [];
Dygraph.SHORT_SPACINGS[Dygraph.SECONDLY]        = 1000 * 1;
Dygraph.SHORT_SPACINGS[Dygraph.TWO_SECONDLY]    = 1000 * 2;
Dygraph.SHORT_SPACINGS[Dygraph.FIVE_SECONDLY]   = 1000 * 5;
Dygraph.SHORT_SPACINGS[Dygraph.TEN_SECONDLY]    = 1000 * 10;
Dygraph.SHORT_SPACINGS[Dygraph.THIRTY_SECONDLY] = 1000 * 30;
Dygraph.SHORT_SPACINGS[Dygraph.MINUTELY]        = 1000 * 60;
Dygraph.SHORT_SPACINGS[Dygraph.TWO_MINUTELY]    = 1000 * 60 * 2;
Dygraph.SHORT_SPACINGS[Dygraph.FIVE_MINUTELY]   = 1000 * 60 * 5;
Dygraph.SHORT_SPACINGS[Dygraph.TEN_MINUTELY]    = 1000 * 60 * 10;
Dygraph.SHORT_SPACINGS[Dygraph.THIRTY_MINUTELY] = 1000 * 60 * 30;
Dygraph.SHORT_SPACINGS[Dygraph.HOURLY]          = 1000 * 3600;
Dygraph.SHORT_SPACINGS[Dygraph.TWO_HOURLY]      = 1000 * 3600 * 2;
Dygraph.SHORT_SPACINGS[Dygraph.SIX_HOURLY]      = 1000 * 3600 * 6;
Dygraph.SHORT_SPACINGS[Dygraph.DAILY]           = 1000 * 86400;
Dygraph.SHORT_SPACINGS[Dygraph.WEEKLY]          = 1000 * 604800;

// NumXTicks()
//
//   If we used this time granularity, how many ticks would there be?
//   This is only an approximation, but it's generally good enough.
//
Dygraph.prototype.NumXTicks = function(start_time, end_time, granularity) {
  if (granularity < Dygraph.MONTHLY) {
    // Generate one tick mark for every fixed interval of time.
    var spacing = Dygraph.SHORT_SPACINGS[granularity];
    return Math.floor(0.5 + 1.0 * (end_time - start_time) / spacing);
  } else {
    var year_mod = 1;  // e.g. to only print one point every 10 years.
    var num_months = 12;
    if (granularity == Dygraph.QUARTERLY) num_months = 3;
    if (granularity == Dygraph.BIANNUAL) num_months = 2;
    if (granularity == Dygraph.ANNUAL) num_months = 1;
    if (granularity == Dygraph.DECADAL) { num_months = 1; year_mod = 10; }
    if (granularity == Dygraph.CENTENNIAL) { num_months = 1; year_mod = 100; }

    var msInYear = 365.2524 * 24 * 3600 * 1000;
    var num_years = 1.0 * (end_time - start_time) / msInYear;
    return Math.floor(0.5 + 1.0 * num_years * num_months / year_mod);
  }
};

// GetXAxis()
//
//   Construct an x-axis of nicely-formatted times on meaningful boundaries
//   (e.g. 'Jan 09' rather than 'Jan 22, 2009').
//
//   Returns an array containing {v: millis, label: label} dictionaries.
//
Dygraph.prototype.GetXAxis = function(start_time, end_time, granularity) {
  var formatter = this.attr_("xAxisLabelFormatter");
  var ticks = [];
  if (granularity < Dygraph.MONTHLY) {
    // Generate one tick mark for every fixed interval of time.
    var spacing = Dygraph.SHORT_SPACINGS[granularity];
    var format = '%d%b';  // e.g. "1Jan"

    // Find a time less than start_time which occurs on a "nice" time boundary
    // for this granularity.
    var g = spacing / 1000;
    var d = new Date(start_time);
    if (g <= 60) {  // seconds
      var x = d.getSeconds(); d.setSeconds(x - x % g);
    } else {
      d.setSeconds(0);
      g /= 60;
      if (g <= 60) {  // minutes
        var x = d.getMinutes(); d.setMinutes(x - x % g);
      } else {
        d.setMinutes(0);
        g /= 60;

        if (g <= 24) {  // days
          var x = d.getHours(); d.setHours(x - x % g);
        } else {
          d.setHours(0);
          g /= 24;

          if (g == 7) {  // one week
            d.setDate(d.getDate() - d.getDay());
          }
        }
      }
    }
    start_time = d.getTime();

    for (var t = start_time; t <= end_time; t += spacing) {
      ticks.push({ v:t, label: formatter(new Date(t), granularity) });
    }
  } else {
    // Display a tick mark on the first of a set of months of each year.
    // Years get a tick mark iff y % year_mod == 0. This is useful for
    // displaying a tick mark once every 10 years, say, on long time scales.
    var months;
    var year_mod = 1;  // e.g. to only print one point every 10 years.

    if (granularity == Dygraph.MONTHLY) {
      months = [ 0, 1, 2, 3, 4, 5, 6, 7, 8, 9, 10, 11, 12 ];
    } else if (granularity == Dygraph.QUARTERLY) {
      months = [ 0, 3, 6, 9 ];
    } else if (granularity == Dygraph.BIANNUAL) {
      months = [ 0, 6 ];
    } else if (granularity == Dygraph.ANNUAL) {
      months = [ 0 ];
    } else if (granularity == Dygraph.DECADAL) {
      months = [ 0 ];
      year_mod = 10;
    } else if (granularity == Dygraph.CENTENNIAL) {
      months = [ 0 ];
      year_mod = 100;
    } else {
      this.warn("Span of dates is too long");
    }

    var start_year = new Date(start_time).getFullYear();
    var end_year   = new Date(end_time).getFullYear();
    var zeropad = Dygraph.zeropad;
    for (var i = start_year; i <= end_year; i++) {
      if (i % year_mod != 0) continue;
      for (var j = 0; j < months.length; j++) {
        var date_str = i + "/" + zeropad(1 + months[j]) + "/01";
        var t = Date.parse(date_str);
        if (t < start_time || t > end_time) continue;
        ticks.push({ v:t, label: formatter(new Date(t), granularity) });
      }
    }
  }

  return ticks;
};


/**
 * Add ticks to the x-axis based on a date range.
 * @param {Number} startDate Start of the date window (millis since epoch)
 * @param {Number} endDate End of the date window (millis since epoch)
 * @return {Array.<Object>} Array of {label, value} tuples.
 * @public
 */
Dygraph.dateTicker = function(startDate, endDate, self) {
  var chosen = -1;
  for (var i = 0; i < Dygraph.NUM_GRANULARITIES; i++) {
    var num_ticks = self.NumXTicks(startDate, endDate, i);
    if (self.width_ / num_ticks >= self.attr_('pixelsPerXLabel')) {
      chosen = i;
      break;
    }
  }

  if (chosen >= 0) {
    return self.GetXAxis(startDate, endDate, chosen);
  } else {
    // TODO(danvk): signal error.
  }
};

Dygraph.PREFERRED_LOG_TICK_VALUES = function() {
  var vals = [];
  for (var power = -39; power <= 39; power++) {
    var range = Math.pow(10, power);
    for (var mult = 1; mult <= 9; mult++) {
      var val = range * mult;
      vals.push(val);
    }
  }
  return vals;
}();

// val is the value to search for
// arry is the value over which to search
// if abs > 0, find the lowest entry greater than val
// if abs < 0, find the highest entry less than val
// if abs == 0, find the entry that equals val.
// Currently does not work when val is outside the range of arry's values.
Dygraph.binarySearch = function(val, arry, abs, low, high) {
  if (low == null || high == null) {
    low = 0;
    high = arry.length - 1;
  }
  if (low > high) {
    return -1;
  }
  if (abs == null) {
    abs = 0;
  }
  var validIndex = function(idx) {
    return idx >= 0 && idx < arry.length;
  }
  var mid = parseInt((low + high) / 2);
  var element = arry[mid];
  if (element == val) {
    return mid;
  }
  if (element > val) {
    if (abs > 0) {
      // Accept if element > val, but also if prior element < val.
      var idx = mid - 1;
      if (validIndex(idx) && arry[idx] < val) {
        return mid;
      }
    }
    return Dygraph.binarySearch(val, arry, abs, low, mid - 1);    
  }
  if (element < val) {
    if (abs < 0) {
      // Accept if element < val, but also if prior element > val.
      var idx = mid + 1;
      if (validIndex(idx) && arry[idx] > val) {
        return mid;
      }
    }
    return Dygraph.binarySearch(val, arry, abs, mid + 1, high);
  }
}

/**
 * Add ticks when the x axis has numbers on it (instead of dates)
 * TODO(konigsberg): Update comment.
 *
 * @param {Number} minV minimum value
 * @param {Number} maxV maximum value
 * @param self
 * @param {function} attribute accessor function.
 * @return {Array.<Object>} Array of {label, value} tuples.
 * @public
 */
Dygraph.numericTicks = function(minV, maxV, self, axis_props, vals) {
  var attr = function(k) {
    if (axis_props && axis_props.hasOwnProperty(k)) return axis_props[k];
    return self.attr_(k);
  };

  var ticks = [];
  if (vals) {
    for (var i = 0; i < vals.length; i++) {
      ticks.push({v: vals[i]});
    }
  } else {
    if (axis_props && attr("logscale")) {
      var pixelsPerTick = attr('pixelsPerYLabel');
      // NOTE(konigsberg): Dan, should self.height_ be self.plotter_.area.h?
      var nTicks  = Math.floor(self.height_ / pixelsPerTick);
      var minIdx = Dygraph.binarySearch(minV, Dygraph.PREFERRED_LOG_TICK_VALUES, 1);
      var maxIdx = Dygraph.binarySearch(maxV, Dygraph.PREFERRED_LOG_TICK_VALUES, -1);
      if (minIdx == -1) {
        minIdx = 0;
      }
      if (maxIdx == -1) {
        maxIdx = Dygraph.PREFERRED_LOG_TICK_VALUES.length - 1;
      }
      // Count the number of tick values would appear, if we can get at least
      // nTicks / 4 accept them.
      var lastDisplayed = null;
      if (maxIdx - minIdx >= nTicks / 4) {
        var axisId = axis_props.yAxisId;
        for (var idx = maxIdx; idx >= minIdx; idx--) {
          var tickValue = Dygraph.PREFERRED_LOG_TICK_VALUES[idx];
          var domCoord = axis_props.g.toDomYCoord(tickValue, axisId);
          var tick = { v: tickValue };
          if (lastDisplayed == null) {
            lastDisplayed = {
              tickValue : tickValue,
              domCoord : domCoord
            };
          } else {
            if (domCoord - lastDisplayed.domCoord >= pixelsPerTick) {
              lastDisplayed = {
                tickValue : tickValue,
                domCoord : domCoord
              };
            } else {
              tick.label = "";              
            }
          }
          ticks.push(tick);
        }
        // Since we went in backwards order.
        ticks.reverse();
      }
    }
    // ticks.length won't be 0 if the log scale function finds values to insert.
    if (ticks.length == 0) {
      // Basic idea:
      // Try labels every 1, 2, 5, 10, 20, 50, 100, etc.
      // Calculate the resulting tick spacing (i.e. this.height_ / nTicks).
      // The first spacing greater than pixelsPerYLabel is what we use.
      // TODO(danvk): version that works on a log scale.
      if (attr("labelsKMG2")) {
        var mults = [1, 2, 4, 8];
      } else {
        var mults = [1, 2, 5];
      }
      var scale, low_val, high_val, nTicks;
      // TODO(danvk): make it possible to set this for x- and y-axes independently.
      var pixelsPerTick = attr('pixelsPerYLabel');
      for (var i = -10; i < 50; i++) {
        if (attr("labelsKMG2")) {
          var base_scale = Math.pow(16, i);
        } else {
          var base_scale = Math.pow(10, i);
        }
        for (var j = 0; j < mults.length; j++) {
          scale = base_scale * mults[j];
          low_val = Math.floor(minV / scale) * scale;
          high_val = Math.ceil(maxV / scale) * scale;
          nTicks = Math.abs(high_val - low_val) / scale;
          var spacing = self.height_ / nTicks;
          // wish I could break out of both loops at once...
          if (spacing > pixelsPerTick) break;
        }
        if (spacing > pixelsPerTick) break;
      }

      // Construct the set of ticks.
      // Allow reverse y-axis if it's explicitly requested.
      if (low_val > high_val) scale *= -1;
      for (var i = 0; i < nTicks; i++) {
        var tickV = low_val + i * scale;
        ticks.push( {v: tickV} );
      }
    }
  }

  // Add formatted labels to the ticks.
  var k;
  var k_labels = [];
  if (attr("labelsKMB")) {
    k = 1000;
    k_labels = [ "K", "M", "B", "T" ];
  }
  if (attr("labelsKMG2")) {
    if (k) self.warn("Setting both labelsKMB and labelsKMG2. Pick one!");
    k = 1024;
    k_labels = [ "k", "M", "G", "T" ];
  }
  var formatter = attr('yAxisLabelFormatter') ? attr('yAxisLabelFormatter') : attr('yValueFormatter'); 

  // Add labels to the ticks.
  for (var i = 0; i < ticks.length; i++) {
    if (ticks[i].label == null) {
      var tickV = ticks[i].v;
      var absTickV = Math.abs(tickV);
      var label;
      if (formatter != undefined) {
        label = formatter(tickV);
      } else {
        label = Dygraph.round_(tickV, 2);
      }
      if (k_labels.length) {
        // Round up to an appropriate unit.
        var n = k*k*k*k;
        for (var j = 3; j >= 0; j--, n /= k) {
          if (absTickV >= n) {
            label = Dygraph.round_(tickV / n, 1) + k_labels[j];
            break;
          }
        }
      }
      ticks[i].label = label;
    }
  }
  return ticks;
};

// Computes the range of the data series (including confidence intervals).
// series is either [ [x1, y1], [x2, y2], ... ] or
// [ [x1, [y1, dev_low, dev_high]], [x2, [y2, dev_low, dev_high]], ...
// Returns [low, high]
Dygraph.prototype.extremeValues_ = function(series) {
  var minY = null, maxY = null;

  var bars = this.attr_("errorBars") || this.attr_("customBars");
  if (bars) {
    // With custom bars, maxY is the max of the high values.
    for (var j = 0; j < series.length; j++) {
      var y = series[j][1][0];
      if (!y) continue;
      var low = y - series[j][1][1];
      var high = y + series[j][1][2];
      if (low > y) low = y;    // this can happen with custom bars,
      if (high < y) high = y;  // e.g. in tests/custom-bars.html
      if (maxY == null || high > maxY) {
        maxY = high;
      }
      if (minY == null || low < minY) {
        minY = low;
      }
    }
  } else {
    for (var j = 0; j < series.length; j++) {
      var y = series[j][1];
      if (y === null || isNaN(y)) continue;
      if (maxY == null || y > maxY) {
        maxY = y;
      }
      if (minY == null || y < minY) {
        minY = y;
      }
    }
  }

  return [minY, maxY];
};

/**
 * This function is called once when the chart's data is changed or the options
 * dictionary is updated. It is _not_ called when the user pans or zooms. The
 * idea is that values derived from the chart's data can be computed here,
 * rather than every time the chart is drawn. This includes things like the
 * number of axes, rolling averages, etc.
 */
Dygraph.prototype.predraw_ = function() {
  // TODO(danvk): movabilitye more computations out of drawGraph_ and into here.
  this.computeYAxes_();

  // Create a new plotter.
  if (this.plotter_) this.plotter_.clear();
  this.plotter_ = new DygraphCanvasRenderer(this,
                                            this.hidden_, this.layout_,
                                            this.renderOptions_);

  // The roller sits in the bottom left corner of the chart. We don't know where
  // this will be until the options are available, so it's positioned here.
  this.createRollInterface_();

  // Same thing applies for the labelsDiv. It's right edge should be flush with
  // the right edge of the charting area (which may not be the same as the right
  // edge of the div, if we have two y-axes.
  this.positionLabelsDiv_();

  // If the data or options have changed, then we'd better redraw.
  this.drawGraph_();
};

/**
 * Update the graph with new data. This method is called when the viewing area
 * has changed. If the underlying data or options have changed, predraw_ will
 * be called before drawGraph_ is called.
 * @private
 */
Dygraph.prototype.drawGraph_ = function() {
  var data = this.rawData_;

  // This is used to set the second parameter to drawCallback, below.
  var is_initial_draw = this.is_initial_draw_;
  this.is_initial_draw_ = false;

  var minY = null, maxY = null;
  this.layout_.removeAllDatasets();
  this.setColors_();
  this.attrs_['pointSize'] = 0.5 * this.attr_('highlightCircleSize');

  // Loop over the fields (series).  Go from the last to the first,
  // because if they're stacked that's how we accumulate the values.

  var cumulative_y = [];  // For stacked series.
  var datasets = [];

  var extremes = {};  // series name -> [low, high]

  // Loop over all fields and create datasets
  for (var i = data[0].length - 1; i >= 1; i--) {
    if (!this.visibility()[i - 1]) continue;

    var seriesName = this.attr_("labels")[i];
    var connectSeparatedPoints = this.attr_('connectSeparatedPoints', i);
    var logScale = this.attr_('logscale', i);

    var series = [];
    for (var j = 0; j < data.length; j++) {
      var date = data[j][0];
      var point = data[j][i];
      if (logScale) {
        // On the log scale, points less than zero do not exist.
        // This will create a gap in the chart. Note that this ignores
        // connectSeparatedPoints.
        if (point < 0) {
          point = null;
        }
        series.push([date, point]);
      } else {
        if (point != null || !connectSeparatedPoints) {
          series.push([date, point]);
        }
      }
    }

    // TODO(danvk): move this into predraw_. It's insane to do it here.
    series = this.rollingAverage(series, this.rollPeriod_);

    // Prune down to the desired range, if necessary (for zooming)
    // Because there can be lines going to points outside of the visible area,
    // we actually prune to visible points, plus one on either side.
    var bars = this.attr_("errorBars") || this.attr_("customBars");
    if (this.dateWindow_) {
      var low = this.dateWindow_[0];
      var high= this.dateWindow_[1];
      var pruned = [];
      // TODO(danvk): do binary search instead of linear search.
      // TODO(danvk): pass firstIdx and lastIdx directly to the renderer.
      var firstIdx = null, lastIdx = null;
      for (var k = 0; k < series.length; k++) {
        if (series[k][0] >= low && firstIdx === null) {
          firstIdx = k;
        }
        if (series[k][0] <= high) {
          lastIdx = k;
        }
      }
      if (firstIdx === null) firstIdx = 0;
      if (firstIdx > 0) firstIdx--;
      if (lastIdx === null) lastIdx = series.length - 1;
      if (lastIdx < series.length - 1) lastIdx++;
      this.boundaryIds_[i-1] = [firstIdx, lastIdx];
      for (var k = firstIdx; k <= lastIdx; k++) {
        pruned.push(series[k]);
      }
      series = pruned;
    } else {
      this.boundaryIds_[i-1] = [0, series.length-1];
    }

    var seriesExtremes = this.extremeValues_(series);

    if (bars) {
      for (var j=0; j<series.length; j++) {
        val = [series[j][0], series[j][1][0], series[j][1][1], series[j][1][2]];
        series[j] = val;
      }
    } else if (this.attr_("stackedGraph")) {
      var l = series.length;
      var actual_y;
      for (var j = 0; j < l; j++) {
        // If one data set has a NaN, let all subsequent stacked
        // sets inherit the NaN -- only start at 0 for the first set.
        var x = series[j][0];
        if (cumulative_y[x] === undefined) {
          cumulative_y[x] = 0;
        }

        actual_y = series[j][1];
        cumulative_y[x] += actual_y;

        series[j] = [x, cumulative_y[x]]

        if (cumulative_y[x] > seriesExtremes[1]) {
          seriesExtremes[1] = cumulative_y[x];
        }
        if (cumulative_y[x] < seriesExtremes[0]) {
          seriesExtremes[0] = cumulative_y[x];
        }
      }
    }
    extremes[seriesName] = seriesExtremes;

    datasets[i] = series;
  }

  for (var i = 1; i < datasets.length; i++) {
    if (!this.visibility()[i - 1]) continue;
    this.layout_.addDataset(this.attr_("labels")[i], datasets[i]);
  }

  // TODO(danvk): this method doesn't need to return anything.
  var out = this.computeYAxisRanges_(extremes);
  var axes = out[0];
  var seriesToAxisMap = out[1];
  this.layout_.updateOptions( { yAxes: axes,
                                seriesToAxisMap: seriesToAxisMap
                              } );

  this.addXTicks_();

  // Tell PlotKit to use this new data and render itself
  this.layout_.updateOptions({dateWindow: this.dateWindow_});
  this.layout_.evaluateWithError();
  this.plotter_.clear();
  this.plotter_.render();
  this.canvas_.getContext('2d').clearRect(0, 0, this.canvas_.width,
                                          this.canvas_.height);

  if (this.attr_("drawCallback") !== null) {
    this.attr_("drawCallback")(this, is_initial_draw);
  }
};

/**
 * Determine properties of the y-axes which are independent of the data
 * currently being displayed. This includes things like the number of axes and
 * the style of the axes. It does not include the range of each axis and its
 * tick marks.
 * This fills in this.axes_ and this.seriesToAxisMap_.
 * axes_ = [ { options } ]
 * seriesToAxisMap_ = { seriesName: 0, seriesName2: 1, ... }
 *   indices are into the axes_ array.
 */
Dygraph.prototype.computeYAxes_ = function() {
<<<<<<< HEAD
  this.axes_ = [{ yAxisId: 0 }];  // always have at least one y-axis.
=======
  this.axes_ = [{ yAxisId : 0, g : this }];  // always have at least one y-axis.
>>>>>>> b598af95
  this.seriesToAxisMap_ = {};

  // Get a list of series names.
  var labels = this.attr_("labels");
  var series = {};
  for (var i = 1; i < labels.length; i++) series[labels[i]] = (i - 1);

  // all options which could be applied per-axis:
  var axisOptions = [
    'includeZero',
    'valueRange',
    'labelsKMB',
    'labelsKMG2',
    'pixelsPerYLabel',
    'yAxisLabelWidth',
    'axisLabelFontSize',
    'axisTickSize',
    'logscale'
  ];

  // Copy global axis options over to the first axis.
  for (var i = 0; i < axisOptions.length; i++) {
    var k = axisOptions[i];
    var v = this.attr_(k);
    if (v) this.axes_[0][k] = v;
  }

  // Go through once and add all the axes.
  for (var seriesName in series) {
    if (!series.hasOwnProperty(seriesName)) continue;
    var axis = this.attr_("axis", seriesName);
    if (axis == null) {
      this.seriesToAxisMap_[seriesName] = 0;
      continue;
    }
    if (typeof(axis) == 'object') {
      // Add a new axis, making a copy of its per-axis options.
      var opts = {};
      Dygraph.update(opts, this.axes_[0]);
      Dygraph.update(opts, { valueRange: null });  // shouldn't inherit this.
      var yAxisId = this.axes_.length;
      opts.yAxisId = yAxisId;
<<<<<<< HEAD
=======
      opts.g = this;
>>>>>>> b598af95
      Dygraph.update(opts, axis);
      this.axes_.push(opts);
      this.seriesToAxisMap_[seriesName] = yAxisId;
    }
  }

  // Go through one more time and assign series to an axis defined by another
  // series, e.g. { 'Y1: { axis: {} }, 'Y2': { axis: 'Y1' } }
  for (var seriesName in series) {
    if (!series.hasOwnProperty(seriesName)) continue;
    var axis = this.attr_("axis", seriesName);
    if (typeof(axis) == 'string') {
      if (!this.seriesToAxisMap_.hasOwnProperty(axis)) {
        this.error("Series " + seriesName + " wants to share a y-axis with " +
                   "series " + axis + ", which does not define its own axis.");
        return null;
      }
      var idx = this.seriesToAxisMap_[axis];
      this.seriesToAxisMap_[seriesName] = idx;
    }
  }

  // Now we remove series from seriesToAxisMap_ which are not visible. We do
  // this last so that hiding the first series doesn't destroy the axis
  // properties of the primary axis.
  var seriesToAxisFiltered = {};
  var vis = this.visibility();
  for (var i = 1; i < labels.length; i++) {
    var s = labels[i];
    if (vis[i - 1]) seriesToAxisFiltered[s] = this.seriesToAxisMap_[s];
  }
  this.seriesToAxisMap_ = seriesToAxisFiltered;
};

/**
 * Returns the number of y-axes on the chart.
 * @return {Number} the number of axes.
 */
Dygraph.prototype.numAxes = function() {
  var last_axis = 0;
  for (var series in this.seriesToAxisMap_) {
    if (!this.seriesToAxisMap_.hasOwnProperty(series)) continue;
    var idx = this.seriesToAxisMap_[series];
    if (idx > last_axis) last_axis = idx;
  }
  return 1 + last_axis;
};

/**
 * Determine the value range and tick marks for each axis.
 * @param {Object} extremes A mapping from seriesName -> [low, high]
 * This fills in the valueRange and ticks fields in each entry of this.axes_.
 */
Dygraph.prototype.computeYAxisRanges_ = function(extremes) {
  // Build a map from axis number -> [list of series names]
  var seriesForAxis = [];
  for (var series in this.seriesToAxisMap_) {
    if (!this.seriesToAxisMap_.hasOwnProperty(series)) continue;
    var idx = this.seriesToAxisMap_[series];
    while (seriesForAxis.length <= idx) seriesForAxis.push([]);
    seriesForAxis[idx].push(series);
  }

  // Compute extreme values, a span and tick marks for each axis.
  for (var i = 0; i < this.axes_.length; i++) {
    var axis = this.axes_[i];
    if (axis.valueWindow) {
      // This is only set if the user has zoomed on the y-axis. It is never set
      // by a user. It takes precedence over axis.valueRange because, if you set
      // valueRange, you'd still expect to be able to pan.
      axis.computedValueRange = [axis.valueWindow[0], axis.valueWindow[1]];
    } else if (axis.valueRange) {
      // This is a user-set value range for this axis.
      axis.computedValueRange = [axis.valueRange[0], axis.valueRange[1]];
    } else {
      // Calculate the extremes of extremes.
      var series = seriesForAxis[i];
      var minY = Infinity;  // extremes[series[0]][0];
      var maxY = -Infinity;  // extremes[series[0]][1];
      for (var j = 0; j < series.length; j++) {
        minY = Math.min(extremes[series[j]][0], minY);
        maxY = Math.max(extremes[series[j]][1], maxY);
      }
      if (axis.includeZero && minY > 0) minY = 0;

      // Add some padding and round up to an integer to be human-friendly.
      var span = maxY - minY;
      // special case: if we have no sense of scale, use +/-10% of the sole value.
      if (span == 0) { span = maxY; }

      var maxAxisY;
      var minAxisY;
      if (axis.logscale) {
        var maxAxisY = maxY + 0.1 * span;
        var minAxisY = minY;
      } else {
        var maxAxisY = maxY + 0.1 * span;
        var minAxisY = minY - 0.1 * span;

        // Try to include zero and make it minAxisY (or maxAxisY) if it makes sense.
        if (!this.attr_("avoidMinZero")) {
          if (minAxisY < 0 && minY >= 0) minAxisY = 0;
          if (maxAxisY > 0 && maxY <= 0) maxAxisY = 0;
        }

        if (this.attr_("includeZero")) {
          if (maxY < 0) maxAxisY = 0;
          if (minY > 0) minAxisY = 0;
        }
      }

      axis.computedValueRange = [minAxisY, maxAxisY];
    }

    // Add ticks. By default, all axes inherit the tick positions of the
    // primary axis. However, if an axis is specifically marked as having
    // independent ticks, then that is permissible as well.
    if (i == 0 || axis.independentTicks) {
      axis.ticks =
        Dygraph.numericTicks(axis.computedValueRange[0],
                             axis.computedValueRange[1],
                             this,
                             axis);
    } else {
      var p_axis = this.axes_[0];
      var p_ticks = p_axis.ticks;
      var p_scale = p_axis.computedValueRange[1] - p_axis.computedValueRange[0];
      var scale = axis.computedValueRange[1] - axis.computedValueRange[0];
      var tick_values = [];
      for (var i = 0; i < p_ticks.length; i++) {
        var y_frac = (p_ticks[i].v - p_axis.computedValueRange[0]) / p_scale;
        var y_val = axis.computedValueRange[0] + y_frac * scale;
        tick_values.push(y_val);
      }

      axis.ticks =
        Dygraph.numericTicks(axis.computedValueRange[0],
                             axis.computedValueRange[1],
                             this, axis, tick_values);
    }
  }

  return [this.axes_, this.seriesToAxisMap_];
};
 
/**
 * Calculates the rolling average of a data set.
 * If originalData is [label, val], rolls the average of those.
 * If originalData is [label, [, it's interpreted as [value, stddev]
 *   and the roll is returned in the same form, with appropriately reduced
 *   stddev for each value.
 * Note that this is where fractional input (i.e. '5/10') is converted into
 *   decimal values.
 * @param {Array} originalData The data in the appropriate format (see above)
 * @param {Number} rollPeriod The number of days over which to average the data
 */
Dygraph.prototype.rollingAverage = function(originalData, rollPeriod) {
  if (originalData.length < 2)
    return originalData;
  var rollPeriod = Math.min(rollPeriod, originalData.length - 1);
  var rollingData = [];
  var sigma = this.attr_("sigma");

  if (this.fractions_) {
    var num = 0;
    var den = 0;  // numerator/denominator
    var mult = 100.0;
    for (var i = 0; i < originalData.length; i++) {
      num += originalData[i][1][0];
      den += originalData[i][1][1];
      if (i - rollPeriod >= 0) {
        num -= originalData[i - rollPeriod][1][0];
        den -= originalData[i - rollPeriod][1][1];
      }

      var date = originalData[i][0];
      var value = den ? num / den : 0.0;
      if (this.attr_("errorBars")) {
        if (this.wilsonInterval_) {
          // For more details on this confidence interval, see:
          // http://en.wikipedia.org/wiki/Binomial_confidence_interval
          if (den) {
            var p = value < 0 ? 0 : value, n = den;
            var pm = sigma * Math.sqrt(p*(1-p)/n + sigma*sigma/(4*n*n));
            var denom = 1 + sigma * sigma / den;
            var low  = (p + sigma * sigma / (2 * den) - pm) / denom;
            var high = (p + sigma * sigma / (2 * den) + pm) / denom;
            rollingData[i] = [date,
                              [p * mult, (p - low) * mult, (high - p) * mult]];
          } else {
            rollingData[i] = [date, [0, 0, 0]];
          }
        } else {
          var stddev = den ? sigma * Math.sqrt(value * (1 - value) / den) : 1.0;
          rollingData[i] = [date, [mult * value, mult * stddev, mult * stddev]];
        }
      } else {
        rollingData[i] = [date, mult * value];
      }
    }
  } else if (this.attr_("customBars")) {
    var low = 0;
    var mid = 0;
    var high = 0;
    var count = 0;
    for (var i = 0; i < originalData.length; i++) {
      var data = originalData[i][1];
      var y = data[1];
      rollingData[i] = [originalData[i][0], [y, y - data[0], data[2] - y]];

      if (y != null && !isNaN(y)) {
        low += data[0];
        mid += y;
        high += data[2];
        count += 1;
      }
      if (i - rollPeriod >= 0) {
        var prev = originalData[i - rollPeriod];
        if (prev[1][1] != null && !isNaN(prev[1][1])) {
          low -= prev[1][0];
          mid -= prev[1][1];
          high -= prev[1][2];
          count -= 1;
        }
      }
      rollingData[i] = [originalData[i][0], [ 1.0 * mid / count,
                                              1.0 * (mid - low) / count,
                                              1.0 * (high - mid) / count ]];
    }
  } else {
    // Calculate the rolling average for the first rollPeriod - 1 points where
    // there is not enough data to roll over the full number of days
    var num_init_points = Math.min(rollPeriod - 1, originalData.length - 2);
    if (!this.attr_("errorBars")){
      if (rollPeriod == 1) {
        return originalData;
      }

      for (var i = 0; i < originalData.length; i++) {
        var sum = 0;
        var num_ok = 0;
        for (var j = Math.max(0, i - rollPeriod + 1); j < i + 1; j++) {
          var y = originalData[j][1];
          if (y == null || isNaN(y)) continue;
          num_ok++;
          sum += originalData[j][1];
        }
        if (num_ok) {
          rollingData[i] = [originalData[i][0], sum / num_ok];
        } else {
          rollingData[i] = [originalData[i][0], null];
        }
      }

    } else {
      for (var i = 0; i < originalData.length; i++) {
        var sum = 0;
        var variance = 0;
        var num_ok = 0;
        for (var j = Math.max(0, i - rollPeriod + 1); j < i + 1; j++) {
          var y = originalData[j][1][0];
          if (y == null || isNaN(y)) continue;
          num_ok++;
          sum += originalData[j][1][0];
          variance += Math.pow(originalData[j][1][1], 2);
        }
        if (num_ok) {
          var stddev = Math.sqrt(variance) / num_ok;
          rollingData[i] = [originalData[i][0],
                            [sum / num_ok, sigma * stddev, sigma * stddev]];
        } else {
          rollingData[i] = [originalData[i][0], [null, null, null]];
        }
      }
    }
  }

  return rollingData;
};

/**
 * Parses a date, returning the number of milliseconds since epoch. This can be
 * passed in as an xValueParser in the Dygraph constructor.
 * TODO(danvk): enumerate formats that this understands.
 * @param {String} A date in YYYYMMDD format.
 * @return {Number} Milliseconds since epoch.
 * @public
 */
Dygraph.dateParser = function(dateStr, self) {
  var dateStrSlashed;
  var d;
  if (dateStr.search("-") != -1) {  // e.g. '2009-7-12' or '2009-07-12'
    dateStrSlashed = dateStr.replace("-", "/", "g");
    while (dateStrSlashed.search("-") != -1) {
      dateStrSlashed = dateStrSlashed.replace("-", "/");
    }
    d = Date.parse(dateStrSlashed);
  } else if (dateStr.length == 8) {  // e.g. '20090712'
    // TODO(danvk): remove support for this format. It's confusing.
    dateStrSlashed = dateStr.substr(0,4) + "/" + dateStr.substr(4,2)
                       + "/" + dateStr.substr(6,2);
    d = Date.parse(dateStrSlashed);
  } else {
    // Any format that Date.parse will accept, e.g. "2009/07/12" or
    // "2009/07/12 12:34:56"
    d = Date.parse(dateStr);
  }

  if (!d || isNaN(d)) {
    self.error("Couldn't parse " + dateStr + " as a date");
  }
  return d;
};

/**
 * Detects the type of the str (date or numeric) and sets the various
 * formatting attributes in this.attrs_ based on this type.
 * @param {String} str An x value.
 * @private
 */
Dygraph.prototype.detectTypeFromString_ = function(str) {
  var isDate = false;
  if (str.indexOf('-') >= 0 ||
      str.indexOf('/') >= 0 ||
      isNaN(parseFloat(str))) {
    isDate = true;
  } else if (str.length == 8 && str > '19700101' && str < '20371231') {
    // TODO(danvk): remove support for this format.
    isDate = true;
  }

  if (isDate) {
    this.attrs_.xValueFormatter = Dygraph.dateString_;
    this.attrs_.xValueParser = Dygraph.dateParser;
    this.attrs_.xTicker = Dygraph.dateTicker;
    this.attrs_.xAxisLabelFormatter = Dygraph.dateAxisFormatter;
  } else {
    this.attrs_.xValueFormatter = function(x) { return x; };
    this.attrs_.xValueParser = function(x) { return parseFloat(x); };
    this.attrs_.xTicker = Dygraph.numericTicks;
    this.attrs_.xAxisLabelFormatter = this.attrs_.xValueFormatter;
  }
};

/**
 * Parses a string in a special csv format.  We expect a csv file where each
 * line is a date point, and the first field in each line is the date string.
 * We also expect that all remaining fields represent series.
 * if the errorBars attribute is set, then interpret the fields as:
 * date, series1, stddev1, series2, stddev2, ...
 * @param {Array.<Object>} data See above.
 * @private
 *
 * @return Array.<Object> An array with one entry for each row. These entries
 * are an array of cells in that row. The first entry is the parsed x-value for
 * the row. The second, third, etc. are the y-values. These can take on one of
 * three forms, depending on the CSV and constructor parameters:
 * 1. numeric value
 * 2. [ value, stddev ]
 * 3. [ low value, center value, high value ]
 */
Dygraph.prototype.parseCSV_ = function(data) {
  var ret = [];
  var lines = data.split("\n");

  // Use the default delimiter or fall back to a tab if that makes sense.
  var delim = this.attr_('delimiter');
  if (lines[0].indexOf(delim) == -1 && lines[0].indexOf('\t') >= 0) {
    delim = '\t';
  }

  var start = 0;
  if (this.labelsFromCSV_) {
    start = 1;
    this.attrs_.labels = lines[0].split(delim);
  }

  // Parse the x as a float or return null if it's not a number.
  var parseFloatOrNull = function(x) {
    var val = parseFloat(x);
    // isFinite() returns false for NaN and +/-Infinity.
    return isFinite(val) ? val : null;
  };

  var xParser;
  var defaultParserSet = false;  // attempt to auto-detect x value type
  var expectedCols = this.attr_("labels").length;
  var outOfOrder = false;
  for (var i = start; i < lines.length; i++) {
    var line = lines[i];
    if (line.length == 0) continue;  // skip blank lines
    if (line[0] == '#') continue;    // skip comment lines
    var inFields = line.split(delim);
    if (inFields.length < 2) continue;

    var fields = [];
    if (!defaultParserSet) {
      this.detectTypeFromString_(inFields[0]);
      xParser = this.attr_("xValueParser");
      defaultParserSet = true;
    }
    fields[0] = xParser(inFields[0], this);

    // If fractions are expected, parse the numbers as "A/B"
    if (this.fractions_) {
      for (var j = 1; j < inFields.length; j++) {
        // TODO(danvk): figure out an appropriate way to flag parse errors.
        var vals = inFields[j].split("/");
        fields[j] = [parseFloatOrNull(vals[0]), parseFloatOrNull(vals[1])];
      }
    } else if (this.attr_("errorBars")) {
      // If there are error bars, values are (value, stddev) pairs
      for (var j = 1; j < inFields.length; j += 2)
        fields[(j + 1) / 2] = [parseFloatOrNull(inFields[j]),
                               parseFloatOrNull(inFields[j + 1])];
    } else if (this.attr_("customBars")) {
      // Bars are a low;center;high tuple
      for (var j = 1; j < inFields.length; j++) {
        var vals = inFields[j].split(";");
        fields[j] = [ parseFloatOrNull(vals[0]),
                      parseFloatOrNull(vals[1]),
                      parseFloatOrNull(vals[2]) ];
      }
    } else {
      // Values are just numbers
      for (var j = 1; j < inFields.length; j++) {
        fields[j] = parseFloatOrNull(inFields[j]);
      }
    }
    if (ret.length > 0 && fields[0] < ret[ret.length - 1][0]) {
      outOfOrder = true;
    }
    ret.push(fields);

    if (fields.length != expectedCols) {
      this.error("Number of columns in line " + i + " (" + fields.length +
                 ") does not agree with number of labels (" + expectedCols +
                 ") " + line);
    }
  }

  if (outOfOrder) {
    this.warn("CSV is out of order; order it correctly to speed loading.");
    ret.sort(function(a,b) { return a[0] - b[0] });
  }

  return ret;
};

/**
 * The user has provided their data as a pre-packaged JS array. If the x values
 * are numeric, this is the same as dygraphs' internal format. If the x values
 * are dates, we need to convert them from Date objects to ms since epoch.
 * @param {Array.<Object>} data
 * @return {Array.<Object>} data with numeric x values.
 */
Dygraph.prototype.parseArray_ = function(data) {
  // Peek at the first x value to see if it's numeric.
  if (data.length == 0) {
    this.error("Can't plot empty data set");
    return null;
  }
  if (data[0].length == 0) {
    this.error("Data set cannot contain an empty row");
    return null;
  }

  if (this.attr_("labels") == null) {
    this.warn("Using default labels. Set labels explicitly via 'labels' " +
              "in the options parameter");
    this.attrs_.labels = [ "X" ];
    for (var i = 1; i < data[0].length; i++) {
      this.attrs_.labels.push("Y" + i);
    }
  }

  if (Dygraph.isDateLike(data[0][0])) {
    // Some intelligent defaults for a date x-axis.
    this.attrs_.xValueFormatter = Dygraph.dateString_;
    this.attrs_.xAxisLabelFormatter = Dygraph.dateAxisFormatter;
    this.attrs_.xTicker = Dygraph.dateTicker;

    // Assume they're all dates.
    var parsedData = Dygraph.clone(data);
    for (var i = 0; i < data.length; i++) {
      if (parsedData[i].length == 0) {
        this.error("Row " + (1 + i) + " of data is empty");
        return null;
      }
      if (parsedData[i][0] == null
          || typeof(parsedData[i][0].getTime) != 'function'
          || isNaN(parsedData[i][0].getTime())) {
        this.error("x value in row " + (1 + i) + " is not a Date");
        return null;
      }
      parsedData[i][0] = parsedData[i][0].getTime();
    }
    return parsedData;
  } else {
    // Some intelligent defaults for a numeric x-axis.
    this.attrs_.xValueFormatter = function(x) { return x; };
    this.attrs_.xTicker = Dygraph.numericTicks;
    return data;
  }
};

/**
 * Parses a DataTable object from gviz.
 * The data is expected to have a first column that is either a date or a
 * number. All subsequent columns must be numbers. If there is a clear mismatch
 * between this.xValueParser_ and the type of the first column, it will be
 * fixed. Fills out rawData_.
 * @param {Array.<Object>} data See above.
 * @private
 */
Dygraph.prototype.parseDataTable_ = function(data) {
  var cols = data.getNumberOfColumns();
  var rows = data.getNumberOfRows();

  var indepType = data.getColumnType(0);
  if (indepType == 'date' || indepType == 'datetime') {
    this.attrs_.xValueFormatter = Dygraph.dateString_;
    this.attrs_.xValueParser = Dygraph.dateParser;
    this.attrs_.xTicker = Dygraph.dateTicker;
    this.attrs_.xAxisLabelFormatter = Dygraph.dateAxisFormatter;
  } else if (indepType == 'number') {
    this.attrs_.xValueFormatter = function(x) { return x; };
    this.attrs_.xValueParser = function(x) { return parseFloat(x); };
    this.attrs_.xTicker = Dygraph.numericTicks;
    this.attrs_.xAxisLabelFormatter = this.attrs_.xValueFormatter;
  } else {
    this.error("only 'date', 'datetime' and 'number' types are supported for " +
               "column 1 of DataTable input (Got '" + indepType + "')");
    return null;
  }

  // Array of the column indices which contain data (and not annotations).
  var colIdx = [];
  var annotationCols = {};  // data index -> [annotation cols]
  var hasAnnotations = false;
  for (var i = 1; i < cols; i++) {
    var type = data.getColumnType(i);
    if (type == 'number') {
      colIdx.push(i);
    } else if (type == 'string' && this.attr_('displayAnnotations')) {
      // This is OK -- it's an annotation column.
      var dataIdx = colIdx[colIdx.length - 1];
      if (!annotationCols.hasOwnProperty(dataIdx)) {
        annotationCols[dataIdx] = [i];
      } else {
        annotationCols[dataIdx].push(i);
      }
      hasAnnotations = true;
    } else {
      this.error("Only 'number' is supported as a dependent type with Gviz." +
                 " 'string' is only supported if displayAnnotations is true");
    }
  }

  // Read column labels
  // TODO(danvk): add support back for errorBars
  var labels = [data.getColumnLabel(0)];
  for (var i = 0; i < colIdx.length; i++) {
    labels.push(data.getColumnLabel(colIdx[i]));
    if (this.attr_("errorBars")) i += 1;
  }
  this.attrs_.labels = labels;
  cols = labels.length;

  var ret = [];
  var outOfOrder = false;
  var annotations = [];
  for (var i = 0; i < rows; i++) {
    var row = [];
    if (typeof(data.getValue(i, 0)) === 'undefined' ||
        data.getValue(i, 0) === null) {
      this.warn("Ignoring row " + i +
                " of DataTable because of undefined or null first column.");
      continue;
    }

    if (indepType == 'date' || indepType == 'datetime') {
      row.push(data.getValue(i, 0).getTime());
    } else {
      row.push(data.getValue(i, 0));
    }
    if (!this.attr_("errorBars")) {
      for (var j = 0; j < colIdx.length; j++) {
        var col = colIdx[j];
        row.push(data.getValue(i, col));
        if (hasAnnotations &&
            annotationCols.hasOwnProperty(col) &&
            data.getValue(i, annotationCols[col][0]) != null) {
          var ann = {};
          ann.series = data.getColumnLabel(col);
          ann.xval = row[0];
          ann.shortText = String.fromCharCode(65 /* A */ + annotations.length)
          ann.text = '';
          for (var k = 0; k < annotationCols[col].length; k++) {
            if (k) ann.text += "\n";
            ann.text += data.getValue(i, annotationCols[col][k]);
          }
          annotations.push(ann);
        }
      }
    } else {
      for (var j = 0; j < cols - 1; j++) {
        row.push([ data.getValue(i, 1 + 2 * j), data.getValue(i, 2 + 2 * j) ]);
      }
    }
    if (ret.length > 0 && row[0] < ret[ret.length - 1][0]) {
      outOfOrder = true;
    }

    // Strip out infinities, which give dygraphs problems later on.
    for (var j = 0; j < row.length; j++) {
      if (!isFinite(row[j])) row[j] = null;
    }
    ret.push(row);
  }

  if (outOfOrder) {
    this.warn("DataTable is out of order; order it correctly to speed loading.");
    ret.sort(function(a,b) { return a[0] - b[0] });
  }
  this.rawData_ = ret;

  if (annotations.length > 0) {
    this.setAnnotations(annotations, true);
  }
}

// These functions are all based on MochiKit.
Dygraph.update = function (self, o) {
  if (typeof(o) != 'undefined' && o !== null) {
    for (var k in o) {
      if (o.hasOwnProperty(k)) {
        self[k] = o[k];
      }
    }
  }
  return self;
};

Dygraph.isArrayLike = function (o) {
  var typ = typeof(o);
  if (
      (typ != 'object' && !(typ == 'function' &&
        typeof(o.item) == 'function')) ||
      o === null ||
      typeof(o.length) != 'number' ||
      o.nodeType === 3
     ) {
    return false;
  }
  return true;
};

Dygraph.isDateLike = function (o) {
  if (typeof(o) != "object" || o === null ||
      typeof(o.getTime) != 'function') {
    return false;
  }
  return true;
};

Dygraph.clone = function(o) {
  // TODO(danvk): figure out how MochiKit's version works
  var r = [];
  for (var i = 0; i < o.length; i++) {
    if (Dygraph.isArrayLike(o[i])) {
      r.push(Dygraph.clone(o[i]));
    } else {
      r.push(o[i]);
    }
  }
  return r;
};


/**
 * Get the CSV data. If it's in a function, call that function. If it's in a
 * file, do an XMLHttpRequest to get it.
 * @private
 */
Dygraph.prototype.start_ = function() {
  if (typeof this.file_ == 'function') {
    // CSV string. Pretend we got it via XHR.
    this.loadedEvent_(this.file_());
  } else if (Dygraph.isArrayLike(this.file_)) {
    this.rawData_ = this.parseArray_(this.file_);
    this.predraw_();
  } else if (typeof this.file_ == 'object' &&
             typeof this.file_.getColumnRange == 'function') {
    // must be a DataTable from gviz.
    this.parseDataTable_(this.file_);
    this.predraw_();
  } else if (typeof this.file_ == 'string') {
    // Heuristic: a newline means it's CSV data. Otherwise it's an URL.
    if (this.file_.indexOf('\n') >= 0) {
      this.loadedEvent_(this.file_);
    } else {
      var req = new XMLHttpRequest();
      var caller = this;
      req.onreadystatechange = function () {
        if (req.readyState == 4) {
          if (req.status == 200) {
            caller.loadedEvent_(req.responseText);
          }
        }
      };

      req.open("GET", this.file_, true);
      req.send(null);
    }
  } else {
    this.error("Unknown data format: " + (typeof this.file_));
  }
};

/**
 * Changes various properties of the graph. These can include:
 * <ul>
 * <li>file: changes the source data for the graph</li>
 * <li>errorBars: changes whether the data contains stddev</li>
 * </ul>
 * @param {Object} attrs The new properties and values
 */
Dygraph.prototype.updateOptions = function(attrs) {
  // TODO(danvk): this is a mess. Rethink this function.
  if ('rollPeriod' in attrs) {
    this.rollPeriod_ = attrs.rollPeriod;
  }
  if ('dateWindow' in attrs) {
    this.dateWindow_ = attrs.dateWindow;
  }

  // TODO(danvk): validate per-series options.
  // Supported:
  // strokeWidth
  // pointSize
  // drawPoints
  // highlightCircleSize

  Dygraph.update(this.user_attrs_, attrs);
  Dygraph.update(this.renderOptions_, attrs);

  this.labelsFromCSV_ = (this.attr_("labels") == null);

  // TODO(danvk): this doesn't match the constructor logic
  this.layout_.updateOptions({ 'errorBars': this.attr_("errorBars") });
  if (attrs['file']) {
    this.file_ = attrs['file'];
    this.start_();
  } else {
    this.predraw_();
  }
};

/**
 * Resizes the dygraph. If no parameters are specified, resizes to fill the
 * containing div (which has presumably changed size since the dygraph was
 * instantiated. If the width/height are specified, the div will be resized.
 *
 * This is far more efficient than destroying and re-instantiating a
 * Dygraph, since it doesn't have to reparse the underlying data.
 *
 * @param {Number} width Width (in pixels)
 * @param {Number} height Height (in pixels)
 */
Dygraph.prototype.resize = function(width, height) {
  if (this.resize_lock) {
    return;
  }
  this.resize_lock = true;

  if ((width === null) != (height === null)) {
    this.warn("Dygraph.resize() should be called with zero parameters or " +
              "two non-NULL parameters. Pretending it was zero.");
    width = height = null;
  }

  // TODO(danvk): there should be a clear() method.
  this.maindiv_.innerHTML = "";
  this.attrs_.labelsDiv = null;

  if (width) {
    this.maindiv_.style.width = width + "px";
    this.maindiv_.style.height = height + "px";
    this.width_ = width;
    this.height_ = height;
  } else {
    this.width_ = this.maindiv_.offsetWidth;
    this.height_ = this.maindiv_.offsetHeight;
  }

  this.createInterface_();
  this.predraw_();

  this.resize_lock = false;
};

/**
 * Adjusts the number of days in the rolling average. Updates the graph to
 * reflect the new averaging period.
 * @param {Number} length Number of days over which to average the data.
 */
Dygraph.prototype.adjustRoll = function(length) {
  this.rollPeriod_ = length;
  this.predraw_();
};

/**
 * Returns a boolean array of visibility statuses.
 */
Dygraph.prototype.visibility = function() {
  // Do lazy-initialization, so that this happens after we know the number of
  // data series.
  if (!this.attr_("visibility")) {
    this.attrs_["visibility"] = [];
  }
  while (this.attr_("visibility").length < this.rawData_[0].length - 1) {
    this.attr_("visibility").push(true);
  }
  return this.attr_("visibility");
};

/**
 * Changes the visiblity of a series.
 */
Dygraph.prototype.setVisibility = function(num, value) {
  var x = this.visibility();
  if (num < 0 || num >= x.length) {
    this.warn("invalid series number in setVisibility: " + num);
  } else {
    x[num] = value;
    this.predraw_();
  }
};

/**
 * Update the list of annotations and redraw the chart.
 */
Dygraph.prototype.setAnnotations = function(ann, suppressDraw) {
  // Only add the annotation CSS rule once we know it will be used.
  Dygraph.addAnnotationRule();
  this.annotations_ = ann;
  this.layout_.setAnnotations(this.annotations_);
  if (!suppressDraw) {
    this.predraw_();
  }
};

/**
 * Return the list of annotations.
 */
Dygraph.prototype.annotations = function() {
  return this.annotations_;
};

/**
 * Get the index of a series (column) given its name. The first column is the
 * x-axis, so the data series start with index 1.
 */
Dygraph.prototype.indexFromSetName = function(name) {
  var labels = this.attr_("labels");
  for (var i = 0; i < labels.length; i++) {
    if (labels[i] == name) return i;
  }
  return null;
};

Dygraph.addAnnotationRule = function() {
  if (Dygraph.addedAnnotationCSS) return;

  var rule = "border: 1px solid black; " +
             "background-color: white; " +
             "text-align: center;";

  var styleSheetElement = document.createElement("style");
  styleSheetElement.type = "text/css";
  document.getElementsByTagName("head")[0].appendChild(styleSheetElement);

  // Find the first style sheet that we can access.
  // We may not add a rule to a style sheet from another domain for security
  // reasons. This sometimes comes up when using gviz, since the Google gviz JS
  // adds its own style sheets from google.com.
  for (var i = 0; i < document.styleSheets.length; i++) {
    if (document.styleSheets[i].disabled) continue;
    var mysheet = document.styleSheets[i];
    try {
      if (mysheet.insertRule) {  // Firefox
        var idx = mysheet.cssRules ? mysheet.cssRules.length : 0;
        mysheet.insertRule(".dygraphDefaultAnnotation { " + rule + " }", idx);
      } else if (mysheet.addRule) {  // IE
        mysheet.addRule(".dygraphDefaultAnnotation", rule);
      }
      Dygraph.addedAnnotationCSS = true;
      return;
    } catch(err) {
      // Was likely a security exception.
    }
  }

  this.warn("Unable to add default annotation CSS rule; display may be off.");
}

/**
 * Create a new canvas element. This is more complex than a simple
 * document.createElement("canvas") because of IE and excanvas.
 */
Dygraph.createCanvas = function() {
  var canvas = document.createElement("canvas");

  isIE = (/MSIE/.test(navigator.userAgent) && !window.opera);
  if (isIE && (typeof(G_vmlCanvasManager) != 'undefined')) {
    canvas = G_vmlCanvasManager.initElement(canvas);
  }

  return canvas;
};


/**
 * A wrapper around Dygraph that implements the gviz API.
 * @param {Object} container The DOM object the visualization should live in.
 */
Dygraph.GVizChart = function(container) {
  this.container = container;
}

Dygraph.GVizChart.prototype.draw = function(data, options) {
  // Clear out any existing dygraph.
  // TODO(danvk): would it make more sense to simply redraw using the current
  // date_graph object?
  this.container.innerHTML = '';
  if (typeof(this.date_graph) != 'undefined') {
    this.date_graph.destroy();
  }

  this.date_graph = new Dygraph(this.container, data, options);
}

/**
 * Google charts compatible setSelection
 * Only row selection is supported, all points in the row will be highlighted
 * @param {Array} array of the selected cells
 * @public
 */
Dygraph.GVizChart.prototype.setSelection = function(selection_array) {
  var row = false;
  if (selection_array.length) {
    row = selection_array[0].row;
  }
  this.date_graph.setSelection(row);
}

/**
 * Google charts compatible getSelection implementation
 * @return {Array} array of the selected cells
 * @public
 */
Dygraph.GVizChart.prototype.getSelection = function() {
  var selection = [];

  var row = this.date_graph.getSelection();

  if (row < 0) return selection;

  col = 1;
  for (var i in this.date_graph.layout_.datasets) {
    selection.push({row: row, column: col});
    col++;
  }

  return selection;
}

// Older pages may still use this name.
DateGraph = Dygraph;<|MERGE_RESOLUTION|>--- conflicted
+++ resolved
@@ -2362,11 +2362,7 @@
  *   indices are into the axes_ array.
  */
 Dygraph.prototype.computeYAxes_ = function() {
-<<<<<<< HEAD
-  this.axes_ = [{ yAxisId: 0 }];  // always have at least one y-axis.
-=======
   this.axes_ = [{ yAxisId : 0, g : this }];  // always have at least one y-axis.
->>>>>>> b598af95
   this.seriesToAxisMap_ = {};
 
   // Get a list of series names.
@@ -2409,10 +2405,7 @@
       Dygraph.update(opts, { valueRange: null });  // shouldn't inherit this.
       var yAxisId = this.axes_.length;
       opts.yAxisId = yAxisId;
-<<<<<<< HEAD
-=======
       opts.g = this;
->>>>>>> b598af95
       Dygraph.update(opts, axis);
       this.axes_.push(opts);
       this.seriesToAxisMap_[seriesName] = yAxisId;
