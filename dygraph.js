--- conflicted
+++ resolved
@@ -2452,18 +2452,6 @@
     this.axes_[axis] = opts;
   }
 
-<<<<<<< HEAD
-  // TODO(konigsberg): REMOVE THIS SILLINESS this should just come from DygraphOptions.
-  // TODO(konigsberg): Add tests for all of these.
-
-  // all options which could be applied per-axis:
-  var axisOptions = [
-    'valueRange',
-    'pixelsPerYLabel',
-    'axisLabelFontSize',
-  ];
-=======
->>>>>>> 20d4f537
 
   // Copy global valueRange option over to the first axis.
   // NOTE(konigsberg): Are these two statements necessary?
