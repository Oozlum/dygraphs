--- conflicted
+++ resolved
@@ -573,12 +573,7 @@
     Dygraph.OPTIONS_REFERENCE[name] = true;
   }
 // </REMOVE_FOR_COMBINED>
-<<<<<<< HEAD
-  return seriesName ? this.attributes_.findForSeries(name, seriesName) : this.attributes_.find(name);
-=======
-
   return seriesName ? this.attributes_.getForSeries(name, seriesName) : this.attributes_.get(name);
->>>>>>> 5daa462d
 };
 
 /**
