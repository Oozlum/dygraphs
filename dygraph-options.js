--- conflicted
+++ resolved
@@ -127,8 +127,14 @@
       var axis = optionsForSeries["axis"];
       if (typeof(axis) == 'object') {
         yAxis = ++axisId;
-        this.axes_[yAxis] = axis;
+        this.axes_[yAxis] = { series : [ seriesName ], options : axis };
       }
+
+      // Associate series without axis options with axis 0.
+      if (!axis) { // undefined
+        this.axes_[0].series.push(seriesName);
+      }
+
       this.series_[seriesName] = { idx: idx, yAxis: yAxis, options : optionsForSeries };
     }
   
@@ -145,7 +151,9 @@
                      "series " + axis + ", which does not define its own axis.");
           return null;
         }
-        this.series_[seriesName].yAxis = this.series_[axis].yAxis;
+        var yAxis = this.series_[axis].yAxis;
+        this.series_[seriesName].yAxis = yAxis;
+        this.axes_[yAxis].series.push(seriesName);
       }
     }
   } else {
@@ -156,64 +164,26 @@
       var optionsForSeries = this.user_.series[seriesName] || {};
       var yAxis = DygraphOptions.axisToIndex_(optionsForSeries["axis"]);
 
-<<<<<<< HEAD
       maxYAxis = Math.max(yAxis, maxYAxis);
 
       this.series_[seriesName] = {
         idx: idx,
         yAxis: yAxis,
         options : optionsForSeries };
-    }
-
-    for (; maxYAxis >= 0; maxYAxis--) {
-      this.axes_[maxYAxis] = {};
-=======
-    var axis = optionsForSeries["axis"];
-    if (typeof(axis) == 'object') {
-      yAxis = ++axisId;
-      this.axes_[yAxis] = { series : [ seriesName ], options : axis };
-    }
-
-    // Associate series without axis options with axis 0.
-    if (!axis) { // undefined
-      this.axes_[0].series.push(seriesName);
-    }
-
-    this.series_[seriesName] = { idx: idx, yAxis: yAxis, options : optionsForSeries };
-  }
-
-  // Go through one more time and assign series to an axis defined by another
-  // series, e.g. { 'Y1: { axis: {} }, 'Y2': { axis: 'Y1' } }
-  for (var idx = 0; idx < this.labels.length; idx++) {
-    var seriesName = this.labels[idx];
-    var optionsForSeries = this.series_[seriesName]["options"]; 
-    var axis = optionsForSeries["axis"];
-
-    if (typeof(axis) == 'string') {
-      if (!this.series_.hasOwnProperty(axis)) {
-        this.dygraph_.error("Series " + seriesName + " wants to share a y-axis with " +
-                   "series " + axis + ", which does not define its own axis.");
-        return null;
+
+      if (!this.axes_[yAxis]) {
+        this.axes_[yAxis] =  { series : [ seriesName ], options : {} };
+      } else {
+        this.axes_[yAxis].series.push(seriesName);
       }
-      var yAxis = this.series_[axis].yAxis;
-      this.series_[seriesName].yAxis = yAxis;
-      this.axes_[yAxis].series.push(seriesName);
->>>>>>> 95c6e8e6
     }
   }
 
   // This doesn't support reading from the 'x' axis, only 'y' and 'y2.
-  if (this.user_["axes"]) {
-    var axis_opts = this.user_.axes;
-
-    if (axis_opts.hasOwnProperty("y")) {
-      Dygraph.update(this.axes_[0].options, axis_opts.y);
-    }
-
-    if (axis_opts.hasOwnProperty("y2")) {
-      this.axes_[1] = this.axes_[1] || {}; // FIX
-      Dygraph.update(this.axes_[1].options, axis_opts.y2);
-    }
+  var axis_opts = this.user_["axes"] || {};
+  Dygraph.update(this.axes_[0].options, axis_opts["y"] || {});
+  if (this.axes_.length > 1) {
+    Dygraph.update(this.axes_[1].options, axis_opts["y2"] || {});   
   }
 };
 
@@ -285,9 +255,6 @@
   }
 
   return this.getForAxis(name, seriesObj["yAxis"]);
-<<<<<<< HEAD
-};
-=======
 };
 
 /**
@@ -318,4 +285,19 @@
 DygraphOptions.prototype.seriesForAxis = function(yAxis) {
   return this.axes_[yAxis].series;
 }
->>>>>>> 95c6e8e6
+
+/**
+ * Return the list of all series, in their columnar order.
+ */
+DygraphOptions.prototype.seriesNames = function() {
+  return this.labels_;
+}
+
+/* Are we using this? */ 
+/**
+ * Return the index of the specified series.
+ * @param {string} series the series name.
+ */
+DygraphOptions.prototype.indexOfSeries = function(series) {
+  return this.series_[series].idx;
+}