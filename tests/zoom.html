--- conflicted
+++ resolved
@@ -46,7 +46,6 @@
             document.getElementById("div_g"),
             NoisyData, {
               errorBars: true,
-<<<<<<< HEAD
               zoomCallback : function(minDate, maxDate, yRange) {
                 showDimensions(minDate, maxDate, yRange);
               },
@@ -54,10 +53,6 @@
                 document.getElementById("zoomed").innerHTML = "" + me.isZoomed();
                 document.getElementById("zoomedX").innerHTML = "" + me.isZoomed("x");
                 document.getElementById("zoomedY").innerHTML = "" + me.isZoomed("y");
-=======
-              zoomCallback : function(minDate, maxDate, yRanges) {
-                showDimensions(minDate, maxDate, yRanges);
->>>>>>> c69da5ec
               }
             }
           );
