--- conflicted
+++ resolved
@@ -46,18 +46,13 @@
             document.getElementById("div_g"),
             NoisyData, {
               errorBars: true,
-<<<<<<< HEAD
-              zoomCallback : function(a,b,c,d) {
-                showDimensions(a,b,c,d);
+              zoomCallback : function(minDate, maxDate, yRange) {
+                showDimensions(minDate, maxDate, yRange);
               },
               drawCallback: function(me, initial) {
                 document.getElementById("zoomed").innerHTML = "" + me.isZoomed();
                 document.getElementById("zoomedX").innerHTML = "" + me.isZoomed("x");
                 document.getElementById("zoomedY").innerHTML = "" + me.isZoomed("y");
-=======
-              zoomCallback : function(minDate, maxDate, yRange) {
-                showDimensions(minDate, maxDate, yRange);
->>>>>>> 727439b4
               }
             }
           );
