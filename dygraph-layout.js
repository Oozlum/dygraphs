/**
 * @license
 * Copyright 2011 Dan Vanderkam (danvdk@gmail.com)
 * MIT-licensed (http://opensource.org/licenses/MIT)
 */

/**
 * @fileoverview Based on PlotKitLayout, but modified to meet the needs of
 * dygraphs.
 */

/*jshint globalstrict: true */
/*global Dygraph:false */
"use strict";

/**
 * Creates a new DygraphLayout object.
 *
 * This class contains all the data to be charted.
 * It uses data coordinates, but also records the chart range (in data
 * coordinates) and hence is able to calculate percentage positions ('In this
 * view, Point A lies 25% down the x-axis.')
 *
 * Two things that it does not do are:
 * 1. Record pixel coordinates for anything.
 * 2. (oddly) determine anything about the layout of chart elements.
 *
 * The naming is a vestige of Dygraph's original PlotKit roots.
 *
 * @constructor
 */
var DygraphLayout = function(dygraph) {
  this.dygraph_ = dygraph;
  /**
   * Array of points for each series.
   *
   * [series index][row index in series] = |Point| structure,
   * where series index refers to visible series only, and the
   * point index is for the reduced set of points for the current
   * zoom region (including one point just outside the window).
   * All points in the same row index share the same X value.
   *
   * @type {Array.<Array.<Dygraph.PointType>>}
   */
  this.points = [];
  this.setNames = [];
  this.annotations = [];
  this.yAxes_ = null;

  // TODO(danvk): it's odd that xTicks_ and yTicks_ are inputs, but xticks and
  // yticks are outputs. Clean this up.
  this.xTicks_ = null;
  this.yTicks_ = null;
};

/**
 * Add points for a single series.
 *
 * @param {string} setname Name of the series.
 * @param {Array.<Dygraph.PointType>} set_xy Points for the series.
 */
DygraphLayout.prototype.addDataset = function(setname, set_xy) {
  this.points.push(set_xy);
  this.setNames.push(setname);
};

/**
 * Returns the box which the chart should be drawn in. This is the canvas's
 * box, less space needed for the axis and chart labels.
 *
 * @return {{x: number, y: number, w: number, h: number}}
 */
DygraphLayout.prototype.getPlotArea = function() {
  return this.area_;
};

// Compute the box which the chart should be drawn in. This is the canvas's
// box, less space needed for axis, chart labels, and other plug-ins.
// NOTE: This should only be called by Dygraph.predraw_().
DygraphLayout.prototype.computePlotArea = function() {
  var area = {
    // TODO(danvk): per-axis setting.
    x: 0,
    y: 0
  };

  area.w = this.dygraph_.width_ - area.x - this.dygraph_.getOption('rightGap');
  area.h = this.dygraph_.height_;

  // Let plugins reserve space.
  var e = {
    chart_div: this.dygraph_.graphDiv,
    reserveSpaceLeft: function(px) {
      var r = {
        x: area.x,
        y: area.y,
        w: px,
        h: area.h
      };
      area.x += px;
      area.w -= px;
      return r;
    },
    reserveSpaceRight: function(px) {
      var r = {
        x: area.x + area.w - px,
        y: area.y,
        w: px,
        h: area.h
      };
      area.w -= px;
      return r;
    },
    reserveSpaceTop: function(px) {
      var r = {
        x: area.x,
        y: area.y,
        w: area.w,
        h: px
      };
      area.y += px;
      area.h -= px;
      return r;
    },
    reserveSpaceBottom: function(px) {
      var r = {
        x: area.x,
        y: area.y + area.h - px,
        w: area.w,
        h: px
      };
      area.h -= px;
      return r;
    },
    chartRect: function() {
      return {x:area.x, y:area.y, w:area.w, h:area.h};
    }
  };
  this.dygraph_.cascadeEvents_('layout', e);

  this.area_ = area;
};

DygraphLayout.prototype.setAnnotations = function(ann) {
  // The Dygraph object's annotations aren't parsed. We parse them here and
  // save a copy. If there is no parser, then the user must be using raw format.
  this.annotations = [];
  var parse = this.dygraph_.getOption('xValueParser') || function(x) { return x; };
  for (var i = 0; i < ann.length; i++) {
    var a = {};
    if (!ann[i].xval && ann[i].x === undefined) {
      Dygraph.error("Annotations must have an 'x' property");
      return;
    }
    if (ann[i].icon &&
        !(ann[i].hasOwnProperty('width') &&
          ann[i].hasOwnProperty('height'))) {
      Dygraph.error("Must set width and height when setting " +
                    "annotation.icon property");
      return;
    }
    Dygraph.update(a, ann[i]);
    if (!a.xval) a.xval = parse(a.x);
    this.annotations.push(a);
  }
};

DygraphLayout.prototype.setXTicks = function(xTicks) {
  this.xTicks_ = xTicks;
};

// TODO(danvk): add this to the Dygraph object's API or move it into Layout.
DygraphLayout.prototype.setYAxes = function (yAxes) {
  this.yAxes_ = yAxes;
};

DygraphLayout.prototype.evaluate = function() {
  this._xAxis = {};
  this._evaluateLimits();
  this._evaluateLineCharts();
  this._evaluateLineTicks();
  this._evaluateAnnotations();
};

DygraphLayout.prototype._evaluateLimits = function() {
  var xlimits = this.dygraph_.xAxisRange();
  this._xAxis.minxval = xlimits[0];
  this._xAxis.maxxval = xlimits[1];
  var xrange = xlimits[1] - xlimits[0];
  this._xAxis.xscale = (xrange !== 0 ? 1 / xrange : 1.0);

  if (this.dygraph_.getOptionForAxis("logscale", 'x')) {
    this._xAxis.xlogrange = Dygraph.log10(this._xAxis.maxxval) - Dygraph.log10(this._xAxis.minxval);
    this._xAxis.xlogscale = (this._xAxis.xlogrange !== 0 ? 1.0 / this._xAxis.xlogrange : 1.0);
  }
  for (var i = 0; i < this.yAxes_.length; i++) {
    var axis = this.yAxes_[i];
    axis.minyval = axis.computedValueRange[0];
    axis.maxyval = axis.computedValueRange[1];
    axis.yrange = axis.maxyval - axis.minyval;
    axis.yscale = (axis.yrange !== 0 ? 1.0 / axis.yrange : 1.0);

    if (this.dygraph_.getOption("logscale")) {
      axis.ylogrange = Dygraph.log10(axis.maxyval) - Dygraph.log10(axis.minyval);
      axis.ylogscale = (axis.ylogrange !== 0 ? 1.0 / axis.ylogrange : 1.0);
      if (!isFinite(axis.ylogrange) || isNaN(axis.ylogrange)) {
        Dygraph.error('axis ' + i + ' of graph at ' + axis.g +
                      ' can\'t be displayed in log scale for range [' +
                      axis.minyval + ' - ' + axis.maxyval + ']');
      }
    }
  }
};

<<<<<<< HEAD
DygraphLayout._calcXNormal = function(value, axis, logscale) {
  if (logscale) {
    return ((Dygraph.log10(value) - Dygraph.log10(axis.minxval)) * axis.xlogscale);
  } else {
    return (value - axis.minxval) * axis.xscale;
  }
};

DygraphLayout._calcYNormal = function(axis, value, logscale) {
=======
/**
 * @param {DygraphAxisType} axis
 * @param {number} value
 * @param {boolean} logscale
 * @return {number}
 */
DygraphLayout.calcYNormal_ = function(axis, value, logscale) {
>>>>>>> 01275da4
  if (logscale) {
    var x = 1.0 - ((Dygraph.log10(value) - Dygraph.log10(axis.minyval)) * axis.ylogscale);
    return isFinite(x) ? x : NaN;  // shim for v8 issue; see pull request 276
  } else {
    return 1.0 - ((value - axis.minyval) * axis.yscale);
  }
};

DygraphLayout.prototype._evaluateLineCharts = function() {
  var isStacked = this.dygraph_.getOption("stackedGraph");
  var isLogscaleForX = this.dygraph_.getOptionForAxis("logscale", 'x');

  for (var setIdx = 0; setIdx < this.points.length; setIdx++) {
    var points = this.points[setIdx];
    var setName = this.setNames[setIdx];
    var connectSeparated = this.dygraph_.getOption('connectSeparatedPoints', setName);
    var axis = this.dygraph_.axisPropertiesForSeries(setName);
    // TODO (konigsberg): use optionsForAxis instead.
    var logscale = this.dygraph_.attributes_.getForSeries("logscale", setName);

    for (var j = 0; j < points.length; j++) {
      var point = points[j];

      // Range from 0-1 where 0 represents left and 1 represents right.
      point.x = DygraphLayout._calcXNormal(point.xval, this._xAxis, isLogscaleForX);
      // Range from 0-1 where 0 represents top and 1 represents bottom
      var yval = point.yval;
      if (isStacked) {
        point.y_stacked = DygraphLayout.calcYNormal_(
            axis, point.yval_stacked, logscale);
        if (yval !== null && !isNaN(yval)) {
          yval = point.yval_stacked;
        }
      }
      if (yval === null) {
        yval = NaN;
        if (!connectSeparated) {
          point.yval = NaN;
        }
      }
      point.y = DygraphLayout.calcYNormal_(axis, yval, logscale);
    }

    this.dygraph_.dataHandler_.onLineEvaluated(points, axis, logscale);
  }
};

DygraphLayout.prototype._evaluateLineTicks = function() {
  var i, tick, label, pos;
  this.xticks = [];
  for (i = 0; i < this.xTicks_.length; i++) {
    tick = this.xTicks_[i];
    label = tick.label;
<<<<<<< HEAD
    pos = this.dygraph_.toPercentXCoord(tick.v);
    if ((pos >= 0.0) && (pos <= 1.0)) {
=======
    pos = this.xscale * (tick.v - this.minxval);
    if ((pos >= 0.0) && (pos < 1.0)) {
>>>>>>> 01275da4
      this.xticks.push([pos, label]);
    }
  }

  this.yticks = [];
  for (i = 0; i < this.yAxes_.length; i++ ) {
    var axis = this.yAxes_[i];
    for (var j = 0; j < axis.ticks.length; j++) {
      tick = axis.ticks[j];
      label = tick.label;
      pos = this.dygraph_.toPercentYCoord(tick.v, i);
      if ((pos > 0.0) && (pos <= 1.0)) {
        this.yticks.push([i, pos, label]);
      }
    }
  }
};

DygraphLayout.prototype._evaluateAnnotations = function() {
  // Add the annotations to the point to which they belong.
  // Make a map from (setName, xval) to annotation for quick lookups.
  var i;
  var annotations = {};
  for (i = 0; i < this.annotations.length; i++) {
    var a = this.annotations[i];
    annotations[a.xval + "," + a.series] = a;
  }

  this.annotated_points = [];

  // Exit the function early if there are no annotations.
  if (!this.annotations || !this.annotations.length) {
    return;
  }

  // TODO(antrob): loop through annotations not points.
  for (var setIdx = 0; setIdx < this.points.length; setIdx++) {
    var points = this.points[setIdx];
    for (i = 0; i < points.length; i++) {
      var p = points[i];
      var k = p.xval + "," + p.name;
      if (k in annotations) {
        p.annotation = annotations[k];
        this.annotated_points.push(p);
      }
    }
  }
};

/**
 * Convenience function to remove all the data sets from a graph
 */
DygraphLayout.prototype.removeAllDatasets = function() {
  delete this.points;
  delete this.setNames;
  delete this.setPointsLengths;
  delete this.setPointsOffsets;
  this.points = [];
  this.setNames = [];
  this.setPointsLengths = [];
  this.setPointsOffsets = [];
};<|MERGE_RESOLUTION|>--- conflicted
+++ resolved
@@ -212,8 +212,7 @@
   }
 };
 
-<<<<<<< HEAD
-DygraphLayout._calcXNormal = function(value, axis, logscale) {
+DygraphLayout.calcXNormal_ = function(value, axis, logscale) {
   if (logscale) {
     return ((Dygraph.log10(value) - Dygraph.log10(axis.minxval)) * axis.xlogscale);
   } else {
@@ -221,8 +220,6 @@
   }
 };
 
-DygraphLayout._calcYNormal = function(axis, value, logscale) {
-=======
 /**
  * @param {DygraphAxisType} axis
  * @param {number} value
@@ -230,7 +227,6 @@
  * @return {number}
  */
 DygraphLayout.calcYNormal_ = function(axis, value, logscale) {
->>>>>>> 01275da4
   if (logscale) {
     var x = 1.0 - ((Dygraph.log10(value) - Dygraph.log10(axis.minyval)) * axis.ylogscale);
     return isFinite(x) ? x : NaN;  // shim for v8 issue; see pull request 276
@@ -255,7 +251,7 @@
       var point = points[j];
 
       // Range from 0-1 where 0 represents left and 1 represents right.
-      point.x = DygraphLayout._calcXNormal(point.xval, this._xAxis, isLogscaleForX);
+      point.x = DygraphLayout.calcXNormal_(point.xval, this._xAxis, isLogscaleForX);
       // Range from 0-1 where 0 represents top and 1 represents bottom
       var yval = point.yval;
       if (isStacked) {
@@ -284,13 +280,8 @@
   for (i = 0; i < this.xTicks_.length; i++) {
     tick = this.xTicks_[i];
     label = tick.label;
-<<<<<<< HEAD
     pos = this.dygraph_.toPercentXCoord(tick.v);
-    if ((pos >= 0.0) && (pos <= 1.0)) {
-=======
-    pos = this.xscale * (tick.v - this.minxval);
     if ((pos >= 0.0) && (pos < 1.0)) {
->>>>>>> 01275da4
       this.xticks.push([pos, label]);
     }
   }
