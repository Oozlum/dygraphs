--- conflicted
+++ resolved
@@ -14,9 +14,6 @@
     dygraph-gviz.js \
     dygraph-interaction-model.js \
     dygraph-tickers.js \
-<<<<<<< HEAD
-    dygraph-plugin-base.js
-=======
     dygraph-plugin-base.js \
     plugins/*.js \
     dygraph-plugin-install.js \
@@ -27,7 +24,6 @@
     datahandler/bars-custom.js \
     datahandler/bars-error.js \
     datahandler/bars-fractions.js 
->>>>>>> 71ce5b3c
   do
       echo "$F"
   done
