--- conflicted
+++ resolved
@@ -1,4 +1,4 @@
-/** 
+/**
  * @fileoverview Test cases for the callbacks.
  *
  * @author uemit.seren@gmail.com (Ümit Seren)
@@ -15,7 +15,6 @@
 
 CallbackTestCase.prototype.tearDown = function() {
 };
-<<<<<<< HEAD
 
 var data = "X,a\,b,c\n" +
  "10,-1,1,2\n" +
@@ -28,50 +27,23 @@
  * This tests that when the function idxToRow_ returns the proper row and the onHiglightCallback
  * is properly called when the  first series is hidden (setVisibility = false)
  *
-=======
- 
-var data = "X,a\,b,c\n" +
-    "10,-1,1,2\n" +
-    "11,0,3,1\n" +
-    "12,1,4,2\n" +
-    "13,0,2,3\n";
- 
- 
-/**
- * This tests that when the function idxToRow_ returns the proper row and the onHiglightCallback
- * is properly called when the first series is hidden (setVisibility = false) 
- * 
->>>>>>> 4270a283
  */
 CallbackTestCase.prototype.testHighlightCallbackIsCalled = function() {
   var h_row;
   var h_pts;
 
-<<<<<<< HEAD
   var highlightCallback  =  function(e, x, pts, row) {
     h_row = row;
     h_pts = pts;
   };
-=======
-  var highlightCallback = function(e, x, pts, row) {
-    h_row = row;
-    h_pts = pts;
-  }; 
->>>>>>> 4270a283
 
   var graph = document.getElementById("graph");
   var g = new Dygraph(graph, data,
       {
         width: 100,
-<<<<<<< HEAD
         height: 100,
         visibility: [false, true, true],
         highlightCallback: highlightCallback
-=======
-        height : 100,
-        visibility: [false, true, true],
-        highlightCallback : highlightCallback,
->>>>>>> 4270a283
       });
 
   DygraphOps.dispatchMouseMove(g, 13, 10);
@@ -82,7 +54,99 @@
   assertEquals(2, h_pts.length);
 };
 
-<<<<<<< HEAD
+
+/**
+ * Test that drawPointCallback isn't called when drawPoints is false
+ */
+CallbackTestCase.prototype.testDrawPointCallback_disabled = function() {
+  var called = false;
+
+  var callback = function() {
+    called = true;
+  };
+
+  var graph = document.getElementById("graph");
+  var g = new Dygraph(graph, data, {
+      drawPointCallback : callback,
+    });
+
+  assertFalse(called);
+};
+
+/**
+ * Test that drawPointCallback is called when drawPoints is true
+ */
+CallbackTestCase.prototype.testDrawPointCallback_enabled = function() {
+  var called = false;
+
+  var callback = function() {
+    called = true;
+  };
+
+  var graph = document.getElementById("graph");
+  var g = new Dygraph(graph, data, {
+      drawPoints : true,
+      drawPointCallback : callback
+    });
+
+  assertTrue(called);
+};
+
+/**
+ * Test that drawPointCallback is called when drawPoints is true
+ */
+CallbackTestCase.prototype.testDrawPointCallback_pointSize = function() {
+  var pointSize = 0;
+  var count = 0;
+
+  var callback = function(g, seriesName, canvasContext, cx, cy, color, pointSizeParam) {
+    pointSize = pointSizeParam;
+    count++;
+  };
+
+  var graph = document.getElementById("graph");
+  var g = new Dygraph(graph, data, {
+      drawPoints : true,
+      drawPointCallback : callback
+    });
+
+  assertEquals(1.5, pointSize);
+  assertEquals(12, count); // one call per data point.
+
+  var g = new Dygraph(graph, data, {
+      drawPoints : true,
+      drawPointCallback : callback,
+      pointSize : 8
+    });
+
+  assertEquals(8, pointSize);
+};
+
+/**
+ * This tests that when the function idxToRow_ returns the proper row and the onHiglightCallback
+ * is properly called when the first series is hidden (setVisibility = false)
+ *
+ */
+CallbackTestCase.prototype.testDrawHighlightPointCallbackIsCalled = function() {
+  var called = false;
+
+  var drawHighlightPointCallback  = function() {
+    called = true;
+  };
+
+  var graph = document.getElementById("graph");
+  var g = new Dygraph(graph, data,
+      {
+        width: 100,
+        height : 100,
+        drawHighlightPointCallback : drawHighlightPointCallback
+      });
+
+  assertFalse(called);
+  DygraphOps.dispatchMouseMove(g, 13, 10);
+  assertTrue(called);
+};
+
 /**
  * Test the closest-series highlighting methods for normal and stacked modes.
  * Also pass in line widths for plain and highlighted lines for easier visual
@@ -192,98 +256,4 @@
   this.styleSheet.innerHTML = css;
   runClosestTest(false, 10, 15);
   // TODO(klausw): verify that the highlighted line is drawn on top?
-}
-=======
-
-/**
- * Test that drawPointCallback isn't called when drawPoints is false
- */
-CallbackTestCase.prototype.testDrawPointCallback_disabled = function() {
-  var called = false;
-
-  var callback = function() {
-    called = true;
-  }; 
-
-  var graph = document.getElementById("graph");
-  var g = new Dygraph(graph, data, {
-      drawPointCallback : callback,
-    });
-
-  assertFalse(called);
-};
-
-/**
- * Test that drawPointCallback is called when drawPoints is true
- */
-CallbackTestCase.prototype.testDrawPointCallback_enabled = function() {
-  var called = false;
-
-  var callback = function() {
-    called = true;
-  }; 
-
-  var graph = document.getElementById("graph");
-  var g = new Dygraph(graph, data, {
-      drawPoints : true,
-      drawPointCallback : callback
-    });
-
-  assertTrue(called);
-};
-
-/**
- * Test that drawPointCallback is called when drawPoints is true
- */
-CallbackTestCase.prototype.testDrawPointCallback_pointSize = function() {
-  var pointSize = 0;
-  var count = 0;
-
-  var callback = function(g, seriesName, canvasContext, cx, cy, color, pointSizeParam) {
-    pointSize = pointSizeParam;
-    count++;
-  }; 
-
-  var graph = document.getElementById("graph");
-  var g = new Dygraph(graph, data, {
-      drawPoints : true,
-      drawPointCallback : callback
-    });
-
-  assertEquals(1.5, pointSize);
-  assertEquals(12, count); // one call per data point.
-
-  var g = new Dygraph(graph, data, {
-      drawPoints : true,
-      drawPointCallback : callback,
-      pointSize : 8
-    });
-
-  assertEquals(8, pointSize);
-};
-
-/**
- * This tests that when the function idxToRow_ returns the proper row and the onHiglightCallback
- * is properly called when the first series is hidden (setVisibility = false) 
- * 
- */
-CallbackTestCase.prototype.testDrawHighlightPointCallbackIsCalled = function() {
-  var called = false;
-
-  var drawHighlightPointCallback  = function() {
-    called = true;
-  }; 
-
-  var graph = document.getElementById("graph");
-  var g = new Dygraph(graph, data,
-      {
-        width: 100,
-        height : 100,
-        drawHighlightPointCallback : drawHighlightPointCallback
-      });
-
-  assertFalse(called);
-  DygraphOps.dispatchMouseMove(g, 13, 10);
-  assertTrue(called);
-};
->>>>>>> 4270a283
+}