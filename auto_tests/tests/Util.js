/** 
 * @fileoverview Utility functions for Dygraphs.
 *
 * @author konigsberg@google.com (Robert Konigsberg)
 */
var Util = {};

/**
 * Get the y-labels for a given axis.
 *
 * You can specify a parent if more than one graph is in the document.
 */
Util.getYLabels = function(axis_num, parent) {
  axis_num = axis_num || "";
  parent = parent || document;
  var y_labels = parent.getElementsByClassName("dygraph-axis-label-y" + axis_num);
  var ary = [];
  for (var i = 0; i < y_labels.length; i++) {
    ary.push(y_labels[i].innerHTML);
  }
  return ary;
};

/**
 * Get the x-labels for a given axis.
 *
 * You can specify a parent if more than one graph is in the document.
 */
Util.getXLabels = function(parent) {
  parent = parent || document;
  var x_labels = parent.getElementsByClassName("dygraph-axis-label-x");
  var ary = [];
  for (var i = 0; i < x_labels.length; i++) {
    ary.push(x_labels[i].innerHTML);
  }
  return ary;
};

/**
 * Returns all text in tags w/ a given css class, sorted.
 * You can specify a parent if more than one graph is on the document.
 */
Util.getClassTexts = function(css_class, parent) {
  parent = parent || document;
  var texts = [];
  var els = parent.getElementsByClassName(css_class);
  for (var i = 0; i < els.length; i++) {
    texts[i] = els[i].textContent;
  }
  texts.sort();
  return texts;
};

Util.getLegend = function(parent) {
  parent = parent || document;
  var legend = parent.getElementsByClassName("dygraph-legend")[0];
  return legend.textContent;
};

/**
 * Assert that all elements have a certain style property.
 */
Util.assertStyleOfChildren = function(selector, property, expectedValue) {
  assertTrue(selector.length > 0);
  $.each(selector, function(idx, child) {
    assertEquals(expectedValue,  $(child).css(property));
  });
};


/**
 * Takes in an array of strings and returns an array of floats.
 */
Util.makeNumbers = function(ary) {
  var ret = [];
  for (var i = 0; i < ary.length; i++) {
    ret.push(parseFloat(ary[i]));
  }
<<<<<<< HEAD
};


/**
 * Takes in an array of strings and returns an array of floats.
 */
Util.makeNumbers = function(ary) {
  var ret = [];
  for (var i = 0; i < ary.length; i++) {
    ret.push(parseFloat(ary[i]));
  }
=======
>>>>>>> cc5806e1
  return ret;
};<|MERGE_RESOLUTION|>--- conflicted
+++ resolved
@@ -76,19 +76,5 @@
   for (var i = 0; i < ary.length; i++) {
     ret.push(parseFloat(ary[i]));
   }
-<<<<<<< HEAD
-};
-
-
-/**
- * Takes in an array of strings and returns an array of floats.
- */
-Util.makeNumbers = function(ary) {
-  var ret = [];
-  for (var i = 0; i < ary.length; i++) {
-    ret.push(parseFloat(ary[i]));
-  }
-=======
->>>>>>> cc5806e1
   return ret;
 };