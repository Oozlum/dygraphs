/**
 * @license
 * Copyright 2012 Dan Vanderkam (danvdk@gmail.com)
 * MIT-licensed (http://opensource.org/licenses/MIT)
 */
/*global Dygraph:false */

Dygraph.Plugins.Legend = (function() {
/*
Current bits of jankiness:
- Uses two private APIs:
    1. Dygraph.optionsViewForAxis_
    2. dygraph.plotter_.area
- Registers for a "predraw" event, which should be renamed.
- I call calculateEmWidthInDiv more often than needed.
*/

/*global Dygraph:false */
"use strict";


/**
 * Creates the legend, which appears when the user hovers over the chart.
 * The legend can be either a user-specified or generated div.
 *
 * @constructor
 */
var legend = function() {
  this.legend_div_ = null;
  this.is_generated_div_ = false;  // do we own this div, or was it user-specified?
};

legend.prototype.toString = function() {
  return "Legend Plugin";
};

// (defined below)
var generateLegendDashHTML;

/**
 * This is called during the dygraph constructor, after options have been set
 * but before the data is available.
 *
 * Proper tasks to do here include:
 * - Reading your own options
 * - DOM manipulation
 * - Registering event listeners
 *
 * @param {Dygraph} g Graph instance.
 * @return {object.<string, function(ev)>} Mapping of event names to callbacks.
 */
legend.prototype.activate = function(g) {
  var div;
  var divWidth = g.getOption('labelsDivWidth');

  var userLabelsDiv = g.getOption('labelsDiv');
  if (userLabelsDiv && null !== userLabelsDiv) {
    if (typeof(userLabelsDiv) == "string" || userLabelsDiv instanceof String) {
      div = document.getElementById(userLabelsDiv);
    } else {
      div = userLabelsDiv;
    }
  } else {
    // Default legend styles. These can be overridden in CSS by adding
    // "!important" after your rule, e.g. "left: 30px !important;"
    var messagestyle = {
      "position": "absolute",
      "fontSize": "14px",
      "zIndex": 10,
      "width": divWidth + "px",
      "top": "0px",
      "left": (g.size().width - divWidth - 2) + "px",
      "background": "white",
      "lineHeight": "normal",
      "textAlign": "left",
      "overflow": "hidden"};

    // TODO(danvk): get rid of labelsDivStyles? CSS is better.
    Dygraph.update(messagestyle, g.getOption('labelsDivStyles'));
    div = document.createElement("div");
    div.className = "dygraph-legend";
    for (var name in messagestyle) {
      if (!messagestyle.hasOwnProperty(name)) continue;

      try {
        div.style[name] = messagestyle[name];
      } catch (e) {
        console.warn("You are using unsupported css properties for your " +
            "browser in labelsDivStyles");
      }
    }

    // TODO(danvk): come up with a cleaner way to expose this.
    g.graphDiv.appendChild(div);
    this.is_generated_div_ = true;
  }

  this.legend_div_ = div;
  this.one_em_width_ = 10;  // just a guess, will be updated.

  return {
    select: this.select,
    deselect: this.deselect,
    // TODO(danvk): rethink the name "predraw" before we commit to it in any API.
    predraw: this.predraw,
    didDrawChart: this.didDrawChart
  };
};

// Needed for dashed lines.
var calculateEmWidthInDiv = function(div) {
  var sizeSpan = document.createElement('span');
  sizeSpan.setAttribute('style', 'margin: 0; padding: 0 0 0 1em; border: 0;');
  div.appendChild(sizeSpan);
  var oneEmWidth=sizeSpan.offsetWidth;
  div.removeChild(sizeSpan);
  return oneEmWidth;
};

var escapeHTML = function(str) {
  return str.replace(/&/g, "&amp;").replace(/"/g, "&quot;").replace(/</g, "&lt;").replace(/>/g, "&gt;");
};

legend.prototype.select = function(e) {
  var xValue = e.selectedX;
  var points = e.selectedPoints;

<<<<<<< HEAD
  var html = legend.generateLegendHTML(e.dygraph, xValue, points, this.one_em_width_);
=======
  if (e.dygraph.getOption("legend") === "follow") {
    // create floating legend div
    var area = e.dygraph.plotter_.area;
    var labelsDivWidth = e.dygraph.getOption("labelsDivWidth");
    var yAxisLabelWidth = e.dygraph.getOption("yAxisLabelWidth");
    // determine floating [left, top] coordinates of the legend div
    // within the plotter_ area
    // offset 20 px to the left and down from the first selection point
    // 20 px is guess based on mouse cursor size
    var leftLegend = points[0].x * area.w + 20;
    var topLegend  = points[0].y * area.h - 20;

    // if legend floats to end of the plotting area, it flips to the other
    // side of the selection point
    if ((leftLegend + labelsDivWidth + 1) > (window.scrollX + window.innerWidth)) {
      leftLegend = leftLegend - 2 * 20 - labelsDivWidth - (yAxisLabelWidth - area.x);
    }

    e.dygraph.graphDiv.appendChild(this.legend_div_);
    this.legend_div_.style.left = yAxisLabelWidth + leftLegend + "px";
    this.legend_div_.style.top = topLegend + "px";
    this.legend_div_.style.display = "block";
  }

  var html = generateLegendHTML(e.dygraph, xValue, points, this.one_em_width_);
>>>>>>> a22cc809
  this.legend_div_.innerHTML = html;
};

legend.prototype.deselect = function(e) {

  if (e.dygraph.getOption("legend") === "follow") {
    this.legend_div_.style.display = "none";
  }

  // Have to do this every time, since styles might have changed.
  var oneEmWidth = calculateEmWidthInDiv(this.legend_div_);
  this.one_em_width_ = oneEmWidth;

  var html = legend.generateLegendHTML(e.dygraph, undefined, undefined, oneEmWidth);
  this.legend_div_.innerHTML = html;
};

legend.prototype.didDrawChart = function(e) {
  this.deselect(e);
};

// Right edge should be flush with the right edge of the charting area (which
// may not be the same as the right edge of the div, if we have two y-axes.
// TODO(danvk): is any of this really necessary? Could just set "right" in "activate".
/**
 * Position the labels div so that:
 * - its right edge is flush with the right edge of the charting area
 * - its top edge is flush with the top edge of the charting area
 * @private
 */
legend.prototype.predraw = function(e) {
  // Don't touch a user-specified labelsDiv.
  if (!this.is_generated_div_) return;

  // TODO(danvk): only use real APIs for this.
  e.dygraph.graphDiv.appendChild(this.legend_div_);
  var area = e.dygraph.plotter_.area;
  var labelsDivWidth = e.dygraph.getOption("labelsDivWidth");
  this.legend_div_.style.left = area.x + area.w - labelsDivWidth - 1 + "px";
  this.legend_div_.style.top = area.y + "px";
  this.legend_div_.style.width = labelsDivWidth + "px";
};

/**
 * Called when dygraph.destroy() is called.
 * You should null out any references and detach any DOM elements.
 */
legend.prototype.destroy = function() {
  this.legend_div_ = null;
};

/**
 * @private
 * Generates HTML for the legend which is displayed when hovering over the
 * chart. If no selected points are specified, a default legend is returned
 * (this may just be the empty string).
 * @param { Number } [x] The x-value of the selected points.
 * @param { [Object] } [sel_points] List of selected points for the given
 * x-value. Should have properties like 'name', 'yval' and 'canvasy'.
 * @param { Number } [oneEmWidth] The pixel width for 1em in the legend. Only
 * relevant when displaying a legend with no selection (i.e. {legend:
 * 'always'}) and with dashed lines.
 */
legend.generateLegendHTML = function(g, x, sel_points, oneEmWidth) {
  // TODO(danvk): deprecate this option in place of {legend: 'never'}
  if (g.getOption('showLabelsOnHighlight') !== true) return '';

  // If no points are selected, we display a default legend. Traditionally,
  // this has been blank. But a better default would be a conventional legend,
  // which provides essential information for a non-interactive chart.
  var html, sepLines, i, dash, strokePattern;
  var labels = g.getLabels();

  if (typeof(x) === 'undefined') {
    if (g.getOption('legend') != 'always') {
      return '';
    }

    sepLines = g.getOption('labelsSeparateLines');
    html = '';
    for (i = 1; i < labels.length; i++) {
      var series = g.getPropertiesForSeries(labels[i]);
      if (!series.visible) continue;

      if (html !== '') html += (sepLines ? '<br/>' : ' ');
      strokePattern = g.getOption("strokePattern", labels[i]);
      dash = generateLegendDashHTML(strokePattern, series.color, oneEmWidth);
      html += "<span style='font-weight: bold; color: " + series.color + ";'>" +
          dash + " " + escapeHTML(labels[i]) + "</span>";
    }
    return html;
  }

  // TODO(danvk): remove this use of a private API
  var xOptView = g.optionsViewForAxis_('x');
  var xvf = xOptView('valueFormatter');
  html = xvf(x, xOptView, labels[0], g);
  if (html !== '') {
    html += ':';
  }

  var yOptViews = [];
  var num_axes = g.numAxes();
  for (i = 0; i < num_axes; i++) {
    // TODO(danvk): remove this use of a private API
    yOptViews[i] = g.optionsViewForAxis_('y' + (i ? 1 + i : ''));
  }
  var showZeros = g.getOption("labelsShowZeroValues");
  sepLines = g.getOption("labelsSeparateLines");
  var highlightSeries = g.getHighlightSeries();
  for (i = 0; i < sel_points.length; i++) {
    var pt = sel_points[i];
    if (pt.yval === 0 && !showZeros) continue;
    if (!Dygraph.isOK(pt.canvasy)) continue;
    if (sepLines) html += "<br/>";

    var series = g.getPropertiesForSeries(pt.name);
    var yOptView = yOptViews[series.axis - 1];
    var fmtFunc = yOptView('valueFormatter');
    var yval = fmtFunc(pt.yval, yOptView, pt.name, g);

    var cls = (pt.name == highlightSeries) ? " class='highlight'" : "";

    // TODO(danvk): use a template string here and make it an attribute.
    html += "<span" + cls + ">" + " <b><span style='color: " + series.color + ";'>" +
        escapeHTML(pt.name) + "</span></b>:&#160;" + yval + "</span>";
  }
  return html;
};


/**
 * Generates html for the "dash" displayed on the legend when using "legend: always".
 * In particular, this works for dashed lines with any stroke pattern. It will
 * try to scale the pattern to fit in 1em width. Or if small enough repeat the
 * pattern for 1em width.
 *
 * @param strokePattern The pattern
 * @param color The color of the series.
 * @param oneEmWidth The width in pixels of 1em in the legend.
 * @private
 */
generateLegendDashHTML = function(strokePattern, color, oneEmWidth) {
  // IE 7,8 fail at these divs, so they get boring legend, have not tested 9.
  var isIE = (/MSIE/.test(navigator.userAgent) && !window.opera);
  if (isIE) return "&mdash;";

  // Easy, common case: a solid line
  if (!strokePattern || strokePattern.length <= 1) {
    return "<div style=\"display: inline-block; position: relative; " +
    "bottom: .5ex; padding-left: 1em; height: 1px; " +
    "border-bottom: 2px solid " + color + ";\"></div>";
  }

  var i, j, paddingLeft, marginRight;
  var strokePixelLength = 0, segmentLoop = 0;
  var normalizedPattern = [];
  var loop;

  // Compute the length of the pixels including the first segment twice, 
  // since we repeat it.
  for (i = 0; i <= strokePattern.length; i++) {
    strokePixelLength += strokePattern[i%strokePattern.length];
  }

  // See if we can loop the pattern by itself at least twice.
  loop = Math.floor(oneEmWidth/(strokePixelLength-strokePattern[0]));
  if (loop > 1) {
    // This pattern fits at least two times, no scaling just convert to em;
    for (i = 0; i < strokePattern.length; i++) {
      normalizedPattern[i] = strokePattern[i]/oneEmWidth;
    }
    // Since we are repeating the pattern, we don't worry about repeating the
    // first segment in one draw.
    segmentLoop = normalizedPattern.length;
  } else {
    // If the pattern doesn't fit in the legend we scale it to fit.
    loop = 1;
    for (i = 0; i < strokePattern.length; i++) {
      normalizedPattern[i] = strokePattern[i]/strokePixelLength;
    }
    // For the scaled patterns we do redraw the first segment.
    segmentLoop = normalizedPattern.length+1;
  }

  // Now make the pattern.
  var dash = "";
  for (j = 0; j < loop; j++) {
    for (i = 0; i < segmentLoop; i+=2) {
      // The padding is the drawn segment.
      paddingLeft = normalizedPattern[i%normalizedPattern.length];
      if (i < strokePattern.length) {
        // The margin is the space segment.
        marginRight = normalizedPattern[(i+1)%normalizedPattern.length];
      } else {
        // The repeated first segment has no right margin.
        marginRight = 0;
      }
      dash += "<div style=\"display: inline-block; position: relative; " +
        "bottom: .5ex; margin-right: " + marginRight + "em; padding-left: " +
        paddingLeft + "em; height: 1px; border-bottom: 2px solid " + color +
        ";\"></div>";
    }
  }
  return dash;
};


return legend;
})();<|MERGE_RESOLUTION|>--- conflicted
+++ resolved
@@ -125,9 +125,6 @@
   var xValue = e.selectedX;
   var points = e.selectedPoints;
 
-<<<<<<< HEAD
-  var html = legend.generateLegendHTML(e.dygraph, xValue, points, this.one_em_width_);
-=======
   if (e.dygraph.getOption("legend") === "follow") {
     // create floating legend div
     var area = e.dygraph.plotter_.area;
@@ -153,7 +150,7 @@
   }
 
   var html = generateLegendHTML(e.dygraph, xValue, points, this.one_em_width_);
->>>>>>> a22cc809
+  var html = legend.generateLegendHTML(e.dygraph, xValue, points, this.one_em_width_);
   this.legend_div_.innerHTML = html;
 };
 
